--- conflicted
+++ resolved
@@ -25,7 +25,6 @@
 pub type ShellChainSpec = sc_service::GenericChainSpec<(), Extensions>;
 
 pub fn get_shell_chain_spec() -> ShellChainSpec {
-<<<<<<< HEAD
 	ShellChainSpec::builder(
 		shell_runtime::WASM_BINARY.expect("WASM binary was not build, please build it!"),
 		Extensions { relay_chain: "westend".into(), para_id: 1000 },
@@ -33,43 +32,17 @@
 	.with_name("Shell Local Testnet")
 	.with_id("shell_local_testnet")
 	.with_chain_type(ChainType::Local)
-	.with_genesis_config_patch(serde_json::json!({
-		"parachainInfo": { "parachainId": ParaId::from(1000) }
-	}))
+	.with_genesis_config_patch(shell_testnet_genesis(
+		1000.into(),
+		vec![get_collator_keys_from_seed::<AuraId>("Alice")],
+	))
 	.with_boot_nodes(Vec::new())
 	.build()
-=======
-	ShellChainSpec::from_genesis(
-		"Shell Local Testnet",
-		"shell_local_testnet",
-		ChainType::Local,
-		move || {
-			shell_testnet_genesis(1000.into(), vec![get_collator_keys_from_seed::<AuraId>("Alice")])
-		},
-		Vec::new(),
-		None,
-		None,
-		None,
-		None,
-		Extensions { relay_chain: "westend".into(), para_id: 1000 },
-	)
 }
 
-fn shell_testnet_genesis(
-	parachain_id: ParaId,
-	collators: Vec<AuraId>,
-) -> shell_runtime::RuntimeGenesisConfig {
-	shell_runtime::RuntimeGenesisConfig {
-		system: shell_runtime::SystemConfig {
-			code: shell_runtime::WASM_BINARY
-				.expect("WASM binary was not build, please build it!")
-				.to_vec(),
-			..Default::default()
-		},
-		parachain_info: shell_runtime::ParachainInfoConfig { parachain_id, ..Default::default() },
-		parachain_system: Default::default(),
-		aura: shell_runtime::AuraConfig { authorities: collators },
-		aura_ext: Default::default(),
-	}
->>>>>>> cfc6cc65
+fn shell_testnet_genesis(parachain_id: ParaId, collators: Vec<AuraId>) -> serde_json::Value {
+	serde_json::json!({
+		"parachainInfo": { "parachainId": ParaId::from(1000) }
+		"aura": { "authorities": collators },
+	})
 }