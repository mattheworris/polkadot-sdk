--- conflicted
+++ resolved
@@ -125,11 +125,6 @@
 
 /// Migrations to apply on runtime upgrade.
 pub type Migrations = (
-<<<<<<< HEAD
-    // unreleased
-	pallet_collator_selection::migration::v1::MigrateToV1<Runtime>,
-);
-=======
 	pallet_collator_selection::migration::v1::MigrateToV1<Runtime>,
 	pallet_multisig::migrations::v1::MigrateToV1<Runtime>,
 	InitStorageVersions,
@@ -163,7 +158,6 @@
 		<Runtime as frame_system::Config>::DbWeight::get().reads_writes(2, writes)
 	}
 }
->>>>>>> 1d9ec572
 
 /// Executive: handles dispatch to the various modules.
 pub type Executive = frame_executive::Executive<
