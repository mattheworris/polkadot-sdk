// Copyright (C) Parity Technologies (UK) Ltd.
// SPDX-License-Identifier: Apache-2.0

// Licensed under the Apache License, Version 2.0 (the "License");
// you may not use this file except in compliance with the License.
// You may obtain a copy of the License at
//
// 	http://www.apache.org/licenses/LICENSE-2.0
//
// Unless required by applicable law or agreed to in writing, software
// distributed under the License is distributed on an "AS IS" BASIS,
// WITHOUT WARRANTIES OR CONDITIONS OF ANY KIND, either express or implied.
// See the License for the specific language governing permissions and
// limitations under the License.

//! # Glutton Runtime
//!
//! The purpose of the Glutton parachain is to do stress testing on the Kusama
//! network.
//!
//! There may be multiple instances of the Glutton parachain deployed and
//! connected to Kusama.
//!
//! These parachains are not holding any real value. Their purpose is to stress
//! test the network.
//!
//! ### Governance
//!
//! Glutton defers its governance (namely, its `Root` origin), to its Relay
//! Chain parent, Kusama.
//!
//! ### XCM
//!
//! Since the main goal of Glutton is solely stress testing, the parachain will
//! only be able receive XCM messages from Kusama via DMP. This way the Glutton
//! parachains will be able to listen for upgrades that are coming from the
//! Relay chain.

#![cfg_attr(not(feature = "std"), no_std)]
#![recursion_limit = "256"]

// Make the WASM binary available.
#[cfg(feature = "std")]
include!(concat!(env!("OUT_DIR"), "/wasm_binary.rs"));

pub mod weights;
pub mod xcm_config;

use cumulus_pallet_parachain_system::RelayNumberMonotonicallyIncreases;
use sp_api::impl_runtime_apis;
pub use sp_consensus_aura::sr25519::AuthorityId as AuraId;
use sp_core::{crypto::KeyTypeId, OpaqueMetadata};
use sp_runtime::{
	create_runtime_str, generic, impl_opaque_keys,
	traits::{AccountIdLookup, BlakeTwo256, Block as BlockT},
	transaction_validity::{TransactionSource, TransactionValidity},
	ApplyExtrinsicResult,
};
use sp_std::prelude::*;
#[cfg(feature = "std")]
use sp_version::NativeVersion;
use sp_version::RuntimeVersion;

use cumulus_primitives_core::AggregateMessageOrigin;
pub use frame_support::{
	construct_runtime,
	dispatch::DispatchClass,
	genesis_builder_helper::{build_config, create_default_config},
	parameter_types,
	traits::{
		ConstBool, ConstU32, ConstU64, ConstU8, EitherOfDiverse, Everything, IsInVec, Randomness,
	},
	weights::{
		constants::{
			BlockExecutionWeight, ExtrinsicBaseWeight, RocksDbWeight, WEIGHT_REF_TIME_PER_SECOND,
		},
		IdentityFee, Weight,
	},
	PalletId, StorageValue,
};
use frame_system::{
	limits::{BlockLength, BlockWeights},
	EnsureRoot,
};
use parachains_common::{AccountId, Signature};
#[cfg(any(feature = "std", test))]
pub use sp_runtime::BuildStorage;
pub use sp_runtime::{Perbill, Permill};

impl_opaque_keys! {
	pub struct SessionKeys {
		pub aura: Aura,
	}
}

#[sp_version::runtime_version]
pub const VERSION: RuntimeVersion = RuntimeVersion {
	spec_name: create_runtime_str!("glutton"),
	impl_name: create_runtime_str!("glutton"),
	authoring_version: 1,
	spec_version: 10000,
	impl_version: 0,
	apis: RUNTIME_API_VERSIONS,
	transaction_version: 1,
	state_version: 1,
};

/// The version information used to identify this runtime when compiled natively.
#[cfg(feature = "std")]
pub fn native_version() -> NativeVersion {
	NativeVersion { runtime_version: VERSION, can_author_with: Default::default() }
}

/// We assume that ~10% of the block weight is consumed by `on_initialize` handlers.
/// This is used to limit the maximal weight of a single extrinsic.
const AVERAGE_ON_INITIALIZE_RATIO: Perbill = Perbill::from_percent(10);
/// We allow `Normal` extrinsics to fill up the block up to 75%, the rest can be used
/// by  Operational  extrinsics.
const NORMAL_DISPATCH_RATIO: Perbill = Perbill::from_percent(75);
/// We allow for .5 seconds of compute with a 12 second average block time.
const MAXIMUM_BLOCK_WEIGHT: Weight = Weight::from_parts(
	WEIGHT_REF_TIME_PER_SECOND.saturating_mul(2),
	cumulus_primitives_core::relay_chain::MAX_POV_SIZE as u64,
);

/// Maximum number of blocks simultaneously accepted by the Runtime, not yet included
/// into the relay chain.
const UNINCLUDED_SEGMENT_CAPACITY: u32 = 3;
/// How many parachain blocks are processed by the relay chain per parent. Limits the
/// number of blocks authored per slot.
const BLOCK_PROCESSING_VELOCITY: u32 = 2;
/// Relay chain slot duration, in milliseconds.
const RELAY_CHAIN_SLOT_DURATION_MILLIS: u32 = 6000;

/// This determines the average expected block time that we are targeting.
/// Blocks will be produced at a minimum duration defined by `SLOT_DURATION`.
/// `SLOT_DURATION` is picked up by `pallet_timestamp` which is in turn picked
/// up by `pallet_aura` to implement `fn slot_duration()`.
///
/// Change this to adjust the block time.
pub const MILLISECS_PER_BLOCK: u64 = 6000;
pub const SLOT_DURATION: u64 = MILLISECS_PER_BLOCK;

parameter_types! {
	pub const BlockHashCount: BlockNumber = 4096;
	pub const Version: RuntimeVersion = VERSION;
	pub RuntimeBlockLength: BlockLength =
		BlockLength::max_with_normal_ratio(5 * 1024 * 1024, NORMAL_DISPATCH_RATIO);
	pub RuntimeBlockWeights: BlockWeights = BlockWeights::builder()
		.base_block(BlockExecutionWeight::get())
		.for_class(DispatchClass::all(), |weights| {
			weights.base_extrinsic = ExtrinsicBaseWeight::get();
		})
		.for_class(DispatchClass::Normal, |weights| {
			weights.max_total = Some(NORMAL_DISPATCH_RATIO * MAXIMUM_BLOCK_WEIGHT);
		})
		.for_class(DispatchClass::Operational, |weights| {
			weights.max_total = Some(MAXIMUM_BLOCK_WEIGHT);
			// Operational transactions have some extra reserved space, so that they
			// are included even if block reached `MAXIMUM_BLOCK_WEIGHT`.
			weights.reserved = Some(
				MAXIMUM_BLOCK_WEIGHT - NORMAL_DISPATCH_RATIO * MAXIMUM_BLOCK_WEIGHT
			);
		})
		.avg_block_initialization(AVERAGE_ON_INITIALIZE_RATIO)
		.build_or_panic();
	pub const SS58Prefix: u8 = 2;
}

impl frame_system::Config for Runtime {
	type AccountId = AccountId;
	type RuntimeCall = RuntimeCall;
	type Lookup = AccountIdLookup<AccountId, ()>;
	type Nonce = Nonce;
	type Hash = Hash;
	type Hashing = BlakeTwo256;
	type Block = Block;
	type RuntimeEvent = RuntimeEvent;
	type RuntimeOrigin = RuntimeOrigin;
	type BlockHashCount = BlockHashCount;
	type Version = Version;
	type PalletInfo = PalletInfo;
	type AccountData = ();
	type OnNewAccount = ();
	type OnKilledAccount = ();
	type DbWeight = ();
	type BaseCallFilter = frame_support::traits::Everything;
	type SystemWeightInfo = ();
	type BlockWeights = RuntimeBlockWeights;
	type BlockLength = RuntimeBlockLength;
	type SS58Prefix = SS58Prefix;
	type OnSetCode = cumulus_pallet_parachain_system::ParachainSetCode<Self>;
	type MaxConsumers = frame_support::traits::ConstU32<16>;
}

parameter_types! {
	// We do anything the parent chain tells us in this runtime.
	pub const ReservedDmpWeight: Weight = MAXIMUM_BLOCK_WEIGHT.saturating_div(2);
	pub const RelayOrigin: AggregateMessageOrigin = AggregateMessageOrigin::Parent;
}

type ConsensusHook = cumulus_pallet_aura_ext::FixedVelocityConsensusHook<
	Runtime,
	RELAY_CHAIN_SLOT_DURATION_MILLIS,
	BLOCK_PROCESSING_VELOCITY,
	UNINCLUDED_SEGMENT_CAPACITY,
>;

impl cumulus_pallet_parachain_system::Config for Runtime {
	type RuntimeEvent = RuntimeEvent;
	type OnSystemEvent = ();
	type SelfParaId = parachain_info::Pallet<Runtime>;
	type DmpQueue = frame_support::traits::EnqueueWithOrigin<MessageQueue, RelayOrigin>;
	type OutboundXcmpMessageSource = ();
	type ReservedDmpWeight = ReservedDmpWeight;
	type XcmpMessageHandler = ();
	type ReservedXcmpWeight = ();
	type CheckAssociatedRelayNumber = RelayNumberMonotonicallyIncreases;
<<<<<<< HEAD
	type ConsensusHook = cumulus_pallet_aura_ext::FixedVelocityConsensusHook<
		Runtime,
		RELAY_CHAIN_SLOT_DURATION_MILLIS,
		BLOCK_PROCESSING_VELOCITY,
		UNINCLUDED_SEGMENT_CAPACITY,
	>;
	type WeightInfo = weights::cumulus_pallet_parachain_system::WeightInfo<Runtime>;
}

parameter_types! {
	pub MessageQueueServiceWeight: Weight = Perbill::from_percent(80) *
		RuntimeBlockWeights::get().max_block;
}

impl pallet_message_queue::Config for Runtime {
	type RuntimeEvent = RuntimeEvent;
	type WeightInfo = weights::pallet_message_queue::WeightInfo<Runtime>;
	#[cfg(feature = "runtime-benchmarks")]
	type MessageProcessor = pallet_message_queue::mock_helpers::NoopMessageProcessor<
		cumulus_primitives_core::AggregateMessageOrigin,
	>;
	#[cfg(not(feature = "runtime-benchmarks"))]
	type MessageProcessor = xcm_builder::ProcessXcmMessage<
		AggregateMessageOrigin,
		xcm_executor::XcmExecutor<xcm_config::XcmConfig>,
		RuntimeCall,
	>;
	type Size = u32;
	type QueueChangeHandler = ();
	type QueuePausedQuery = (); // No XCMP queue pallet deployed.
	type HeapSize = sp_core::ConstU32<{ 64 * 1024 }>;
	type MaxStale = sp_core::ConstU32<8>;
	type ServiceWeight = MessageQueueServiceWeight;
=======
	type ConsensusHook = ConsensusHook;
>>>>>>> 1d9ec572
}

impl parachain_info::Config for Runtime {}

impl cumulus_pallet_aura_ext::Config for Runtime {}

impl pallet_timestamp::Config for Runtime {
	type Moment = u64;
	type OnTimestampSet = Aura;
	type MinimumPeriod = ConstU64<0>;
	type WeightInfo = weights::pallet_timestamp::WeightInfo<Runtime>;
}

impl pallet_aura::Config for Runtime {
	type AuthorityId = AuraId;
	type DisabledValidators = ();
	type MaxAuthorities = ConstU32<100_000>;
	type AllowMultipleBlocksPerSlot = ConstBool<true>;
	#[cfg(feature = "experimental")]
	type SlotDuration = ConstU64<SLOT_DURATION>;
}

impl pallet_glutton::Config for Runtime {
	type RuntimeEvent = RuntimeEvent;
	type WeightInfo = weights::pallet_glutton::WeightInfo<Runtime>;
	type AdminOrigin = EnsureRoot<AccountId>;
}

impl pallet_sudo::Config for Runtime {
	type RuntimeEvent = RuntimeEvent;
	type RuntimeCall = RuntimeCall;
	type WeightInfo = ();
}

construct_runtime! {
	pub enum Runtime
	{
		System: frame_system::{Pallet, Call, Storage, Config<T>, Event<T>} = 0,
		ParachainSystem: cumulus_pallet_parachain_system::{
			Pallet, Call, Config<T>, Storage, Inherent, Event<T>, ValidateUnsigned,
		} = 1,
		ParachainInfo: parachain_info::{Pallet, Storage, Config<T>} = 2,
		Timestamp: pallet_timestamp::{Pallet, Call, Storage, Inherent} = 3,

		// DMP handler.
		CumulusXcm: cumulus_pallet_xcm::{Pallet, Call, Storage, Event<T>, Origin} = 10,
		MessageQueue: pallet_message_queue::{Pallet, Call, Storage, Event<T>} = 11,

		// The main stage.
		Glutton: pallet_glutton::{Pallet, Call, Storage, Event, Config<T>} = 20,

		// Collator support
		Aura: pallet_aura::{Pallet, Storage, Config<T>} = 30,
		AuraExt: cumulus_pallet_aura_ext::{Pallet, Storage, Config<T>} = 31,

		// Sudo.
		Sudo: pallet_sudo::{Pallet, Call, Storage, Event<T>, Config<T>} = 255,
	}
}

/// Index of a transaction in the chain.
pub type Nonce = u32;
/// A hash of some data used by the chain.
pub type Hash = sp_core::H256;
/// An index to a block.
pub type BlockNumber = u32;
/// The address format for describing accounts.
pub type Address = sp_runtime::MultiAddress<AccountId, ()>;
/// Block header type as expected by this runtime.
pub type Header = generic::Header<BlockNumber, BlakeTwo256>;
/// Block type as expected by this runtime.
pub type Block = generic::Block<Header, UncheckedExtrinsic>;
/// A Block signed with a Justification
pub type SignedBlock = generic::SignedBlock<Block>;
/// BlockId type as expected by this runtime.
pub type BlockId = generic::BlockId<Block>;
/// The SignedExtension to the basic transaction logic.
pub type SignedExtra = (
	pallet_sudo::CheckOnlySudoAccount<Runtime>,
	frame_system::CheckNonZeroSender<Runtime>,
	frame_system::CheckSpecVersion<Runtime>,
	frame_system::CheckTxVersion<Runtime>,
	frame_system::CheckGenesis<Runtime>,
	frame_system::CheckEra<Runtime>,
	frame_system::CheckNonce<Runtime>,
);
/// Unchecked extrinsic type as expected by this runtime.
pub type UncheckedExtrinsic =
	generic::UncheckedExtrinsic<Address, RuntimeCall, Signature, SignedExtra>;
/// Executive: handles dispatch to the various modules.
pub type Executive = frame_executive::Executive<
	Runtime,
	Block,
	frame_system::ChainContext<Runtime>,
	Runtime,
	AllPalletsWithSystem,
>;

#[cfg(feature = "runtime-benchmarks")]
#[macro_use]
extern crate frame_benchmarking;

#[cfg(feature = "runtime-benchmarks")]
mod benches {
	define_benchmarks!(
		[frame_system, SystemBench::<Runtime>]
		[pallet_glutton, Glutton]
	);
}

impl_runtime_apis! {
	impl sp_api::Core<Block> for Runtime {
		fn version() -> RuntimeVersion {
			VERSION
		}

		fn execute_block(block: Block) {
			Executive::execute_block(block)
		}

		fn initialize_block(header: &<Block as BlockT>::Header) {
			Executive::initialize_block(header)
		}
	}

	impl sp_api::Metadata<Block> for Runtime {
		fn metadata() -> OpaqueMetadata {
			OpaqueMetadata::new(Runtime::metadata().into())
		}

		fn metadata_at_version(version: u32) -> Option<OpaqueMetadata> {
			Runtime::metadata_at_version(version)
		}

		fn metadata_versions() -> sp_std::vec::Vec<u32> {
			Runtime::metadata_versions()
		}
	}

	impl sp_consensus_aura::AuraApi<Block, AuraId> for Runtime {
		fn slot_duration() -> sp_consensus_aura::SlotDuration {
			sp_consensus_aura::SlotDuration::from_millis(SLOT_DURATION)
		}

		fn authorities() -> Vec<AuraId> {
			Aura::authorities().into_inner()
		}
	}

	impl cumulus_primitives_aura::AuraUnincludedSegmentApi<Block> for Runtime {
		fn can_build_upon(
			included_hash: <Block as BlockT>::Hash,
			slot: cumulus_primitives_aura::Slot,
		) -> bool {
			ConsensusHook::can_build_upon(included_hash, slot)
		}
	}

	impl sp_block_builder::BlockBuilder<Block> for Runtime {
		fn apply_extrinsic(
			extrinsic: <Block as BlockT>::Extrinsic,
		) -> ApplyExtrinsicResult {
			Executive::apply_extrinsic(extrinsic)
		}

		fn finalize_block() -> <Block as BlockT>::Header {
			Executive::finalize_block()
		}

		fn inherent_extrinsics(data: sp_inherents::InherentData) -> Vec<<Block as BlockT>::Extrinsic> {
			data.create_extrinsics()
		}

		fn check_inherents(block: Block, data: sp_inherents::InherentData) -> sp_inherents::CheckInherentsResult {
			data.check_extrinsics(&block)
		}
	}

	impl sp_transaction_pool::runtime_api::TaggedTransactionQueue<Block> for Runtime {
		fn validate_transaction(
			source: TransactionSource,
			tx: <Block as BlockT>::Extrinsic,
			block_hash: <Block as BlockT>::Hash,
		) -> TransactionValidity {
			Executive::validate_transaction(source, tx, block_hash)
		}
	}

	impl sp_offchain::OffchainWorkerApi<Block> for Runtime {
		fn offchain_worker(header: &<Block as BlockT>::Header) {
			Executive::offchain_worker(header)
		}
	}

	impl sp_session::SessionKeys<Block> for Runtime {
		fn generate_session_keys(seed: Option<Vec<u8>>) -> Vec<u8> {
			SessionKeys::generate(seed)
		}

		fn decode_session_keys(
			encoded: Vec<u8>,
		) -> Option<Vec<(Vec<u8>, KeyTypeId)>> {
			SessionKeys::decode_into_raw_public_keys(&encoded)
		}
	}

	impl cumulus_primitives_core::CollectCollationInfo<Block> for Runtime {
		fn collect_collation_info(header: &<Block as BlockT>::Header) -> cumulus_primitives_core::CollationInfo {
			ParachainSystem::collect_collation_info(header)
		}
	}

  impl frame_system_rpc_runtime_api::AccountNonceApi<Block, AccountId, Nonce> for Runtime {
		fn account_nonce(account: AccountId) -> Nonce {
			System::account_nonce(account)
		}
	}

	#[cfg(feature = "runtime-benchmarks")]
	impl frame_benchmarking::Benchmark<Block> for Runtime {
		fn benchmark_metadata(extra: bool) -> (
			Vec<frame_benchmarking::BenchmarkList>,
			Vec<frame_support::traits::StorageInfo>,
		) {
			use frame_benchmarking::{Benchmarking, BenchmarkList};
			use frame_support::traits::StorageInfoTrait;
			use frame_system_benchmarking::Pallet as SystemBench;

			let mut list = Vec::<BenchmarkList>::new();
			list_benchmarks!(list, extra);

			let storage_info = AllPalletsWithSystem::storage_info();

			(list, storage_info)
		}

		fn dispatch_benchmark(
			config: frame_benchmarking::BenchmarkConfig
		) -> Result<Vec<frame_benchmarking::BenchmarkBatch>, sp_runtime::RuntimeString> {
			use frame_benchmarking::{Benchmarking, BenchmarkBatch,  BenchmarkError};
			use sp_storage::TrackedStorageKey;

			use frame_system_benchmarking::Pallet as SystemBench;
			impl frame_system_benchmarking::Config for Runtime {
				fn setup_set_code_requirements(code: &sp_std::vec::Vec<u8>) -> Result<(), BenchmarkError> {
					ParachainSystem::initialize_for_set_code_benchmark(code.len() as u32);
					Ok(())
				}

				fn verify_set_code() {
					System::assert_last_event(cumulus_pallet_parachain_system::Event::<Runtime>::ValidationFunctionStored.into());
				}
			}

			use frame_support::traits::WhitelistedStorageKeys;
			let whitelist: Vec<TrackedStorageKey> = AllPalletsWithSystem::whitelisted_storage_keys();

			let mut batches = Vec::<BenchmarkBatch>::new();
			let params = (&config, &whitelist);
			add_benchmarks!(params, batches);
			Ok(batches)
		}
	}

	impl sp_genesis_builder::GenesisBuilder<Block> for Runtime {
		fn create_default_config() -> Vec<u8> {
			create_default_config::<RuntimeGenesisConfig>()
		}

		fn build_config(config: Vec<u8>) -> sp_genesis_builder::Result {
			build_config::<RuntimeGenesisConfig>(config)
		}
	}
}

cumulus_pallet_parachain_system::register_validate_block! {
	Runtime = Runtime,
	BlockExecutor = cumulus_pallet_aura_ext::BlockExecutor::<Runtime, Executive>,
}<|MERGE_RESOLUTION|>--- conflicted
+++ resolved
@@ -216,13 +216,7 @@
 	type XcmpMessageHandler = ();
 	type ReservedXcmpWeight = ();
 	type CheckAssociatedRelayNumber = RelayNumberMonotonicallyIncreases;
-<<<<<<< HEAD
-	type ConsensusHook = cumulus_pallet_aura_ext::FixedVelocityConsensusHook<
-		Runtime,
-		RELAY_CHAIN_SLOT_DURATION_MILLIS,
-		BLOCK_PROCESSING_VELOCITY,
-		UNINCLUDED_SEGMENT_CAPACITY,
-	>;
+	type ConsensusHook = ConsensusHook;
 	type WeightInfo = weights::cumulus_pallet_parachain_system::WeightInfo<Runtime>;
 }
 
@@ -250,9 +244,6 @@
 	type HeapSize = sp_core::ConstU32<{ 64 * 1024 }>;
 	type MaxStale = sp_core::ConstU32<8>;
 	type ServiceWeight = MessageQueueServiceWeight;
-=======
-	type ConsensusHook = ConsensusHook;
->>>>>>> 1d9ec572
 }
 
 impl parachain_info::Config for Runtime {}
