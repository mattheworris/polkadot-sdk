--- conflicted
+++ resolved
@@ -16,14 +16,11 @@
 #![cfg_attr(not(feature = "std"), no_std)]
 
 pub mod impls;
-<<<<<<< HEAD
 pub mod message_queue;
-=======
 pub mod kusama;
 pub mod polkadot;
 pub mod rococo;
 pub mod westend;
->>>>>>> 33691682
 pub mod xcm_config;
 pub use constants::*;
 pub use opaque::*;
