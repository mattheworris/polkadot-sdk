--- conflicted
+++ resolved
@@ -116,20 +116,15 @@
 	}
 }
 
-<<<<<<< HEAD
 /// The resource footprint of a queue.
 #[derive(Default, Copy, Clone, Eq, PartialEq, RuntimeDebug)]
-pub struct Footprint {
+pub struct QueueFootprint {
 	/// The number of pages in the queue (including overweight pages).
 	pub pages: u32,
-	/// The number of messages in the queue (including overweight messages).
-	pub count: u64,
-	/// The total size of all messages in the queue (including overweight messages).
-	pub size: u64,
-}
-
-=======
->>>>>>> 00259b1c
+	/// The storage footprint of the queue (including overweight messages).
+	pub fp: Footprint,
+}
+
 /// Can enqueue messages for multiple origins.
 pub trait EnqueueMessage<Origin: MaxEncodedLen> {
 	/// The maximal length any enqueued message may have.
@@ -148,7 +143,7 @@
 	fn sweep_queue(origin: Origin);
 
 	/// Return the state footprint of the given queue.
-	fn footprint(origin: Origin) -> Footprint;
+	fn footprint(origin: Origin) -> QueueFootprint;
 }
 
 impl<Origin: MaxEncodedLen> EnqueueMessage<Origin> for () {
@@ -160,8 +155,8 @@
 	) {
 	}
 	fn sweep_queue(_: Origin) {}
-	fn footprint(_: Origin) -> Footprint {
-		Footprint::default()
+	fn footprint(_: Origin) -> QueueFootprint {
+		QueueFootprint::default()
 	}
 }
 
@@ -187,7 +182,7 @@
 		E::sweep_queue(C::convert(origin));
 	}
 
-	fn footprint(origin: N) -> Footprint {
+	fn footprint(origin: N) -> QueueFootprint {
 		E::footprint(C::convert(origin))
 	}
 }
@@ -209,7 +204,7 @@
 	fn sweep_queue();
 
 	/// Return the state footprint of the queue.
-	fn footprint() -> Footprint;
+	fn footprint() -> QueueFootprint;
 }
 
 /// Adapter type to transform an [`EnqueueMessage`] with an origin into a [`HandleMessage`] impl.
@@ -234,7 +229,7 @@
 		E::sweep_queue(O::get());
 	}
 
-	fn footprint() -> Footprint {
+	fn footprint() -> QueueFootprint {
 		E::footprint(O::get())
 	}
 }
