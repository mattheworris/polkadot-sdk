// This file is part of Substrate.

// Copyright (C) Parity Technologies (UK) Ltd.
// SPDX-License-Identifier: Apache-2.0

// Licensed under the Apache License, Version 2.0 (the "License");
// you may not use this file except in compliance with the License.
// You may obtain a copy of the License at
//
// 	http://www.apache.org/licenses/LICENSE-2.0
//
// Unless required by applicable law or agreed to in writing, software
// distributed under the License is distributed on an "AS IS" BASIS,
// WITHOUT WARRANTIES OR CONDITIONS OF ANY KIND, either express or implied.
// See the License for the specific language governing permissions and
// limitations under the License.

//! Staking FRAME Pallet.

use codec::Codec;
use frame_election_provider_support::{
	ElectionProvider, ElectionProviderBase, SortedListProvider, VoteWeight,
};
use frame_support::{
	pallet_prelude::*,
	traits::{
		Currency, Defensive, DefensiveResult, DefensiveSaturating, EnsureOrigin,
<<<<<<< HEAD
		EstimateNextNewSession, Get, LockIdentifier, LockableCurrency, OnUnbalanced, Randomness,
		TryCollect, UnixTime,
=======
		EstimateNextNewSession, Get, LockableCurrency, OnUnbalanced, TryCollect, UnixTime,
>>>>>>> 73ec161e
	},
	weights::Weight,
	BoundedVec,
};
use frame_system::{ensure_root, ensure_signed, pallet_prelude::*};
use sp_runtime::{
	traits::{CheckedSub, SaturatedConversion, StaticLookup, Zero},
	ArithmeticError, Perbill, Percent,
};
use sp_staking::{
	EraIndex, SessionIndex,
	StakingAccount::{self, Controller, Stash},
};
use sp_std::prelude::*;

mod impls;

pub use impls::*;

use crate::{
	slashing, weights::WeightInfo, AccountIdLookupOf, ActiveEraInfo, BalanceOf, EraPayout,
	EraRewardPoints, Exposure, Forcing, MaxNominationsOf, NegativeImbalanceOf, Nominations,
	NominationsQuota, PositiveImbalanceOf, RewardDestination, SessionInterface, StakingLedger,
	UnappliedSlash, UnlockChunk, ValidatorPrefs,
};

// The speculative number of spans are used as an input of the weight annotation of
// [`Call::unbond`], as the post dipatch weight may depend on the number of slashing span on the
// account which is not provided as an input. The value set should be conservative but sensible.
pub(crate) const SPECULATIVE_NUM_SPANS: u32 = 32;

#[frame_support::pallet]
pub mod pallet {
	use frame_election_provider_support::ElectionDataProvider;

	use crate::BenchmarkingConfig;

	use super::*;

	/// The current storage version.
	const STORAGE_VERSION: StorageVersion = StorageVersion::new(13);

	#[pallet::pallet]
	#[pallet::storage_version(STORAGE_VERSION)]
	pub struct Pallet<T>(_);

	/// Possible operations on the configuration values of this pallet.
	#[derive(TypeInfo, Debug, Clone, Encode, Decode, PartialEq)]
	pub enum ConfigOp<T: Default + Codec> {
		/// Don't change.
		Noop,
		/// Set the given value.
		Set(T),
		/// Remove from storage.
		Remove,
	}

	#[pallet::config]
	pub trait Config: frame_system::Config {
		/// The staking balance.
		type Currency: LockableCurrency<
			Self::AccountId,
			Moment = BlockNumberFor<Self>,
			Balance = Self::CurrencyBalance,
		>;
		/// Just the `Currency::Balance` type; we have this item to allow us to constrain it to
		/// `From<u64>`.
		type CurrencyBalance: sp_runtime::traits::AtLeast32BitUnsigned
			+ codec::FullCodec
			+ Copy
			+ MaybeSerializeDeserialize
			+ sp_std::fmt::Debug
			+ Default
			+ From<u64>
			+ TypeInfo
			+ MaxEncodedLen;
		/// Time used for computing era duration.
		///
		/// It is guaranteed to start being called from the first `on_finalize`. Thus value at
		/// genesis is not used.
		type UnixTime: UnixTime;

		/// Convert a balance into a number used for election calculation. This must fit into a
		/// `u64` but is allowed to be sensibly lossy. The `u64` is used to communicate with the
		/// [`frame_election_provider_support`] crate which accepts u64 numbers and does operations
		/// in 128.
		/// Consequently, the backward convert is used convert the u128s from sp-elections back to a
		/// [`BalanceOf`].
		type CurrencyToVote: sp_staking::currency_to_vote::CurrencyToVote<BalanceOf<Self>>;

		/// Something that provides the election functionality.
		type ElectionProvider: ElectionProvider<
			AccountId = Self::AccountId,
			BlockNumber = BlockNumberFor<Self>,
			// we only accept an election provider that has staking as data provider.
			DataProvider = Pallet<Self>,
		>;
		/// Something that provides the election functionality at genesis.
		type GenesisElectionProvider: ElectionProvider<
			AccountId = Self::AccountId,
			BlockNumber = BlockNumberFor<Self>,
			DataProvider = Pallet<Self>,
		>;

		/// Something that defines the maximum number of nominations per nominator.
		type NominationsQuota: NominationsQuota<BalanceOf<Self>>;

		/// Number of eras to keep in history.
		///
		/// Following information is kept for eras in `[current_era -
		/// HistoryDepth, current_era]`: `ErasStakers`, `ErasStakersClipped`,
		/// `ErasValidatorPrefs`, `ErasValidatorReward`, `ErasRewardPoints`,
		/// `ErasTotalStake`, `ErasStartSessionIndex`,
		/// `StakingLedger.claimed_rewards`.
		///
		/// Must be more than the number of eras delayed by session.
		/// I.e. active era must always be in history. I.e. `active_era >
		/// current_era - history_depth` must be guaranteed.
		///
		/// If migrating an existing pallet from storage value to config value,
		/// this should be set to same value or greater as in storage.
		///
		/// Note: `HistoryDepth` is used as the upper bound for the `BoundedVec`
		/// item `StakingLedger.claimed_rewards`. Setting this value lower than
		/// the existing value can lead to inconsistencies in the
		/// `StakingLedger` and will need to be handled properly in a migration.
		/// The test `reducing_history_depth_abrupt` shows this effect.
		#[pallet::constant]
		type HistoryDepth: Get<u32>;

		/// Tokens have been minted and are unused for validator-reward.
		/// See [Era payout](./index.html#era-payout).
		type RewardRemainder: OnUnbalanced<NegativeImbalanceOf<Self>>;

		/// The overarching event type.
		type RuntimeEvent: From<Event<Self>> + IsType<<Self as frame_system::Config>::RuntimeEvent>;

		/// Handler for the unbalanced reduction when slashing a staker.
		type Slash: OnUnbalanced<NegativeImbalanceOf<Self>>;

		/// Handler for the unbalanced increment when rewarding a staker.
		/// NOTE: in most cases, the implementation of `OnUnbalanced` should modify the total
		/// issuance.
		type Reward: OnUnbalanced<PositiveImbalanceOf<Self>>;

		/// Number of sessions per era.
		#[pallet::constant]
		type SessionsPerEra: Get<SessionIndex>;

		/// Number of eras that staked funds must remain bonded for.
		#[pallet::constant]
		type BondingDuration: Get<EraIndex>;

		/// Number of eras that slashes are deferred by, after computation.
		///
		/// This should be less than the bonding duration. Set to 0 if slashes
		/// should be applied immediately, without opportunity for intervention.
		#[pallet::constant]
		type SlashDeferDuration: Get<EraIndex>;

		/// The origin which can manage less critical staking parameters that does not require root.
		///
		/// Supported actions: (1) cancel deferred slash, (2) set minimum commission.
		type AdminOrigin: EnsureOrigin<Self::RuntimeOrigin>;

		/// Interface for interacting with a session pallet.
		type SessionInterface: SessionInterface<Self::AccountId>;

		/// The payout for validators and the system for the current era.
		/// See [Era payout](./index.html#era-payout).
		type EraPayout: EraPayout<BalanceOf<Self>>;

		/// Something that can estimate the next session change, accurately or as a best effort
		/// guess.
		type NextNewSession: EstimateNextNewSession<BlockNumberFor<Self>>;

		/// The maximum number of nominators rewarded for each validator.
		///
		/// For each validator only the `$MaxNominatorRewardedPerValidator` biggest stakers can
		/// claim their reward. This used to limit the i/o cost for the nominator payout.
		#[pallet::constant]
		type MaxNominatorRewardedPerValidator: Get<u32>;

		/// The fraction of the validator set that is safe to be offending.
		/// After the threshold is reached a new era will be forced.
		type OffendingValidatorsThreshold: Get<Perbill>;

		/// Something that provides a best-effort sorted list of voters aka electing nominators,
		/// used for NPoS election.
		///
		/// The changes to nominators are reported to this. Moreover, each validator's self-vote is
		/// also reported as one independent vote.
		///
		/// To keep the load off the chain as much as possible, changes made to the staked amount
		/// via rewards and slashes are not reported and thus need to be manually fixed by the
		/// staker. In case of `bags-list`, this always means using `rebag` and `putInFrontOf`.
		///
		/// Invariant: what comes out of this list will always be a nominator.
		type VoterList: SortedListProvider<Self::AccountId, Score = VoteWeight>;

		/// WIP: This is a noop as of now, the actual business logic that's described below is going
		/// to be introduced in a follow-up PR.
		///
		/// Something that provides a best-effort sorted list of targets aka electable validators,
		/// used for NPoS election.
		///
		/// The changes to the approval stake of each validator are reported to this. This means any
		/// change to:
		/// 1. The stake of any validator or nominator.
		/// 2. The targets of any nominator
		/// 3. The role of any staker (e.g. validator -> chilled, nominator -> validator, etc)
		///
		/// Unlike `VoterList`, the values in this list are always kept up to date with reward and
		/// slash as well, and thus represent the accurate approval stake of all account being
		/// nominated by nominators.
		///
		/// Note that while at the time of nomination, all targets are checked to be real
		/// validators, they can chill at any point, and their approval stakes will still be
		/// recorded. This implies that what comes out of iterating this list MIGHT NOT BE AN ACTIVE
		/// VALIDATOR.
		type TargetList: SortedListProvider<Self::AccountId, Score = BalanceOf<Self>>;

		/// The maximum number of `unlocking` chunks a [`StakingLedger`] can
		/// have. Effectively determines how many unique eras a staker may be
		/// unbonding in.
		///
		/// Note: `MaxUnlockingChunks` is used as the upper bound for the
		/// `BoundedVec` item `StakingLedger.unlocking`. Setting this value
		/// lower than the existing value can lead to inconsistencies in the
		/// `StakingLedger` and will need to be handled properly in a runtime
		/// migration. The test `reducing_max_unlocking_chunks_abrupt` shows
		/// this effect.
		#[pallet::constant]
		type MaxUnlockingChunks: Get<u32>;

		/// Something that listens to staking updates and performs actions based on the data it
		/// receives.
		///
		/// WARNING: this only reports slashing events for the time being.
		type EventListeners: sp_staking::OnStakingUpdate<Self::AccountId, BalanceOf<Self>>;

		/// Some parameters of the benchmarking.
		type BenchmarkingConfig: BenchmarkingConfig;

		/// Weight information for extrinsics in this pallet.
		type WeightInfo: WeightInfo;

		/// Source of randomness used for reshuffling in the validator disabling logic.
		///
		/// `<Option<Self::Hash>` because `ParentBlockRandomness` is intended to be used here.
		/// `Randomness<Option<T::Hash>, T::BlockNumber>` is implemented for `ParentBlockRandomness`
		type Randomness: Randomness<Option<Self::Hash>, BlockNumberFor<Self>>;
	}

	/// The ideal number of active validators.
	#[pallet::storage]
	#[pallet::getter(fn validator_count)]
	pub type ValidatorCount<T> = StorageValue<_, u32, ValueQuery>;

	/// Minimum number of staking participants before emergency conditions are imposed.
	#[pallet::storage]
	#[pallet::getter(fn minimum_validator_count)]
	pub type MinimumValidatorCount<T> = StorageValue<_, u32, ValueQuery>;

	/// Any validators that may never be slashed or forcibly kicked. It's a Vec since they're
	/// easy to initialize and the performance hit is minimal (we expect no more than four
	/// invulnerables) and restricted to testnets.
	#[pallet::storage]
	#[pallet::getter(fn invulnerables)]
	#[pallet::unbounded]
	pub type Invulnerables<T: Config> = StorageValue<_, Vec<T::AccountId>, ValueQuery>;

	/// Map from all locked "stash" accounts to the controller account.
	///
	/// TWOX-NOTE: SAFE since `AccountId` is a secure hash.
	#[pallet::storage]
	pub type Bonded<T: Config> = StorageMap<_, Twox64Concat, T::AccountId, T::AccountId>;

	/// The minimum active bond to become and maintain the role of a nominator.
	#[pallet::storage]
	pub type MinNominatorBond<T: Config> = StorageValue<_, BalanceOf<T>, ValueQuery>;

	/// The minimum active bond to become and maintain the role of a validator.
	#[pallet::storage]
	pub type MinValidatorBond<T: Config> = StorageValue<_, BalanceOf<T>, ValueQuery>;

	/// The minimum active nominator stake of the last successful election.
	#[pallet::storage]
	pub type MinimumActiveStake<T> = StorageValue<_, BalanceOf<T>, ValueQuery>;

	/// The minimum amount of commission that validators can set.
	///
	/// If set to `0`, no limit exists.
	#[pallet::storage]
	pub type MinCommission<T: Config> = StorageValue<_, Perbill, ValueQuery>;

	/// Map from all (unlocked) "controller" accounts to the info regarding the staking.
	///
	/// Note: All the reads and mutations to this storage *MUST* be done through the methods exposed
	/// by [`StakingLedger`] to ensure data and lock consistency.
	#[pallet::storage]
	pub type Ledger<T: Config> = StorageMap<_, Blake2_128Concat, T::AccountId, StakingLedger<T>>;

	/// Where the reward payment should be made. Keyed by stash.
	///
	/// TWOX-NOTE: SAFE since `AccountId` is a secure hash.
	#[pallet::storage]
	pub type Payee<T: Config> =
		StorageMap<_, Twox64Concat, T::AccountId, RewardDestination<T::AccountId>, ValueQuery>;

	/// The map from (wannabe) validator stash key to the preferences of that validator.
	///
	/// TWOX-NOTE: SAFE since `AccountId` is a secure hash.
	#[pallet::storage]
	#[pallet::getter(fn validators)]
	pub type Validators<T: Config> =
		CountedStorageMap<_, Twox64Concat, T::AccountId, ValidatorPrefs, ValueQuery>;

	/// The maximum validator count before we stop allowing new validators to join.
	///
	/// When this value is not set, no limits are enforced.
	#[pallet::storage]
	pub type MaxValidatorsCount<T> = StorageValue<_, u32, OptionQuery>;

	/// The map from nominator stash key to their nomination preferences, namely the validators that
	/// they wish to support.
	///
	/// Note that the keys of this storage map might become non-decodable in case the
	/// account's [`NominationsQuota::MaxNominations`] configuration is decreased.
	/// In this rare case, these nominators
	/// are still existent in storage, their key is correct and retrievable (i.e. `contains_key`
	/// indicates that they exist), but their value cannot be decoded. Therefore, the non-decodable
	/// nominators will effectively not-exist, until they re-submit their preferences such that it
	/// is within the bounds of the newly set `Config::MaxNominations`.
	///
	/// This implies that `::iter_keys().count()` and `::iter().count()` might return different
	/// values for this map. Moreover, the main `::count()` is aligned with the former, namely the
	/// number of keys that exist.
	///
	/// Lastly, if any of the nominators become non-decodable, they can be chilled immediately via
	/// [`Call::chill_other`] dispatchable by anyone.
	///
	/// TWOX-NOTE: SAFE since `AccountId` is a secure hash.
	#[pallet::storage]
	#[pallet::getter(fn nominators)]
	pub type Nominators<T: Config> =
		CountedStorageMap<_, Twox64Concat, T::AccountId, Nominations<T>>;

	/// The maximum nominator count before we stop allowing new validators to join.
	///
	/// When this value is not set, no limits are enforced.
	#[pallet::storage]
	pub type MaxNominatorsCount<T> = StorageValue<_, u32, OptionQuery>;

	/// The current era index.
	///
	/// This is the latest planned era, depending on how the Session pallet queues the validator
	/// set, it might be active or not.
	#[pallet::storage]
	#[pallet::getter(fn current_era)]
	pub type CurrentEra<T> = StorageValue<_, EraIndex>;

	/// The active era information, it holds index and start.
	///
	/// The active era is the era being currently rewarded. Validator set of this era must be
	/// equal to [`SessionInterface::validators`].
	#[pallet::storage]
	#[pallet::getter(fn active_era)]
	pub type ActiveEra<T> = StorageValue<_, ActiveEraInfo>;

	/// The session index at which the era start for the last `HISTORY_DEPTH` eras.
	///
	/// Note: This tracks the starting session (i.e. session index when era start being active)
	/// for the eras in `[CurrentEra - HISTORY_DEPTH, CurrentEra]`.
	#[pallet::storage]
	#[pallet::getter(fn eras_start_session_index)]
	pub type ErasStartSessionIndex<T> = StorageMap<_, Twox64Concat, EraIndex, SessionIndex>;

	/// Exposure of validator at era.
	///
	/// This is keyed first by the era index to allow bulk deletion and then the stash account.
	///
	/// Is it removed after `HISTORY_DEPTH` eras.
	/// If stakers hasn't been set or has been removed then empty exposure is returned.
	#[pallet::storage]
	#[pallet::getter(fn eras_stakers)]
	#[pallet::unbounded]
	pub type ErasStakers<T: Config> = StorageDoubleMap<
		_,
		Twox64Concat,
		EraIndex,
		Twox64Concat,
		T::AccountId,
		Exposure<T::AccountId, BalanceOf<T>>,
		ValueQuery,
	>;

	/// Clipped Exposure of validator at era.
	///
	/// This is similar to [`ErasStakers`] but number of nominators exposed is reduced to the
	/// `T::MaxNominatorRewardedPerValidator` biggest stakers.
	/// (Note: the field `total` and `own` of the exposure remains unchanged).
	/// This is used to limit the i/o cost for the nominator payout.
	///
	/// This is keyed fist by the era index to allow bulk deletion and then the stash account.
	///
	/// Is it removed after `HISTORY_DEPTH` eras.
	/// If stakers hasn't been set or has been removed then empty exposure is returned.
	#[pallet::storage]
	#[pallet::unbounded]
	#[pallet::getter(fn eras_stakers_clipped)]
	pub type ErasStakersClipped<T: Config> = StorageDoubleMap<
		_,
		Twox64Concat,
		EraIndex,
		Twox64Concat,
		T::AccountId,
		Exposure<T::AccountId, BalanceOf<T>>,
		ValueQuery,
	>;

	/// Similar to `ErasStakers`, this holds the preferences of validators.
	///
	/// This is keyed first by the era index to allow bulk deletion and then the stash account.
	///
	/// Is it removed after `HISTORY_DEPTH` eras.
	// If prefs hasn't been set or has been removed then 0 commission is returned.
	#[pallet::storage]
	#[pallet::getter(fn eras_validator_prefs)]
	pub type ErasValidatorPrefs<T: Config> = StorageDoubleMap<
		_,
		Twox64Concat,
		EraIndex,
		Twox64Concat,
		T::AccountId,
		ValidatorPrefs,
		ValueQuery,
	>;

	/// The total validator era payout for the last `HISTORY_DEPTH` eras.
	///
	/// Eras that haven't finished yet or has been removed doesn't have reward.
	#[pallet::storage]
	#[pallet::getter(fn eras_validator_reward)]
	pub type ErasValidatorReward<T: Config> = StorageMap<_, Twox64Concat, EraIndex, BalanceOf<T>>;

	/// Rewards for the last `HISTORY_DEPTH` eras.
	/// If reward hasn't been set or has been removed then 0 reward is returned.
	#[pallet::storage]
	#[pallet::unbounded]
	#[pallet::getter(fn eras_reward_points)]
	pub type ErasRewardPoints<T: Config> =
		StorageMap<_, Twox64Concat, EraIndex, EraRewardPoints<T::AccountId>, ValueQuery>;

	/// The total amount staked for the last `HISTORY_DEPTH` eras.
	/// If total hasn't been set or has been removed then 0 stake is returned.
	#[pallet::storage]
	#[pallet::getter(fn eras_total_stake)]
	pub type ErasTotalStake<T: Config> =
		StorageMap<_, Twox64Concat, EraIndex, BalanceOf<T>, ValueQuery>;

	/// Mode of era forcing.
	#[pallet::storage]
	#[pallet::getter(fn force_era)]
	pub type ForceEra<T> = StorageValue<_, Forcing, ValueQuery>;

	/// The percentage of the slash that is distributed to reporters.
	///
	/// The rest of the slashed value is handled by the `Slash`.
	#[pallet::storage]
	#[pallet::getter(fn slash_reward_fraction)]
	pub type SlashRewardFraction<T> = StorageValue<_, Perbill, ValueQuery>;

	/// The amount of currency given to reporters of a slash event which was
	/// canceled by extraordinary circumstances (e.g. governance).
	#[pallet::storage]
	#[pallet::getter(fn canceled_payout)]
	pub type CanceledSlashPayout<T: Config> = StorageValue<_, BalanceOf<T>, ValueQuery>;

	/// All unapplied slashes that are queued for later.
	#[pallet::storage]
	#[pallet::unbounded]
	pub type UnappliedSlashes<T: Config> = StorageMap<
		_,
		Twox64Concat,
		EraIndex,
		Vec<UnappliedSlash<T::AccountId, BalanceOf<T>>>,
		ValueQuery,
	>;

	/// A mapping from still-bonded eras to the first session index of that era.
	///
	/// Must contains information for eras for the range:
	/// `[active_era - bounding_duration; active_era]`
	#[pallet::storage]
	#[pallet::unbounded]
	pub(crate) type BondedEras<T: Config> =
		StorageValue<_, Vec<(EraIndex, SessionIndex)>, ValueQuery>;

	/// All slashing events on validators, mapped by era to the highest slash proportion
	/// and slash value of the era.
	#[pallet::storage]
	pub(crate) type ValidatorSlashInEra<T: Config> = StorageDoubleMap<
		_,
		Twox64Concat,
		EraIndex,
		Twox64Concat,
		T::AccountId,
		(Perbill, BalanceOf<T>),
	>;

	/// All slashing events on nominators, mapped by era to the highest slash value of the era.
	#[pallet::storage]
	pub(crate) type NominatorSlashInEra<T: Config> =
		StorageDoubleMap<_, Twox64Concat, EraIndex, Twox64Concat, T::AccountId, BalanceOf<T>>;

	/// Slashing spans for stash accounts.
	#[pallet::storage]
	#[pallet::getter(fn slashing_spans)]
	#[pallet::unbounded]
	pub type SlashingSpans<T: Config> =
		StorageMap<_, Twox64Concat, T::AccountId, slashing::SlashingSpans>;

	/// Records information about the maximum slash of a stash within a slashing span,
	/// as well as how much reward has been paid out.
	#[pallet::storage]
	pub(crate) type SpanSlash<T: Config> = StorageMap<
		_,
		Twox64Concat,
		(T::AccountId, slashing::SpanIndex),
		slashing::SpanRecord<BalanceOf<T>>,
		ValueQuery,
	>;

	/// The last planned session scheduled by the session pallet.
	///
	/// This is basically in sync with the call to [`pallet_session::SessionManager::new_session`].
	#[pallet::storage]
	#[pallet::getter(fn current_planned_session)]
	pub type CurrentPlannedSession<T> = StorageValue<_, SessionIndex, ValueQuery>;

	/// Indices of validators that have offended in the active era and their corresponding offence
	/// (slash percentage).
	///
	/// This value should be a superset of disabled validators since not all offences lead to the
	/// validator being disabled (if there was no slash). This is needed to track the percentage of
	/// validators that have offended in the current era, ensuring a new era is forced if
	/// `OffendingValidatorsThreshold` is reached. The vec is always kept sorted so that we can find
	/// whether a given validator has previously offended using binary search. It gets cleared when
	/// the era ends.
	///
	/// Values of the Vec:
	/// * u32 - The stash account of the offender
	/// * Perbill - slash proportion
	#[pallet::storage]
	#[pallet::unbounded]
	#[pallet::getter(fn offending_validators)]
	pub type OffendingValidators<T: Config> = StorageValue<_, Vec<(u32, Perbill)>, ValueQuery>;

	/// Keep track which validators are disabled because on new session start they should be
	/// disabled again. The disabled list in `SessionInterface` is cleared on each new session.
	#[pallet::storage]
	#[pallet::unbounded]
	pub type DisabledOffenders<T: Config> = StorageValue<_, Vec<u32>, ValueQuery>;

	/// The threshold for when users can start calling `chill_other` for other validators /
	/// nominators. The threshold is compared to the actual number of validators / nominators
	/// (`CountFor*`) in the system compared to the configured max (`Max*Count`).
	#[pallet::storage]
	pub(crate) type ChillThreshold<T: Config> = StorageValue<_, Percent, OptionQuery>;

	#[pallet::genesis_config]
	#[derive(frame_support::DefaultNoBound)]
	pub struct GenesisConfig<T: Config> {
		pub validator_count: u32,
		pub minimum_validator_count: u32,
		pub invulnerables: Vec<T::AccountId>,
		pub force_era: Forcing,
		pub slash_reward_fraction: Perbill,
		pub canceled_payout: BalanceOf<T>,
		pub stakers:
			Vec<(T::AccountId, T::AccountId, BalanceOf<T>, crate::StakerStatus<T::AccountId>)>,
		pub min_nominator_bond: BalanceOf<T>,
		pub min_validator_bond: BalanceOf<T>,
		pub max_validator_count: Option<u32>,
		pub max_nominator_count: Option<u32>,
	}

	#[pallet::genesis_build]
	impl<T: Config> BuildGenesisConfig for GenesisConfig<T> {
		fn build(&self) {
			ValidatorCount::<T>::put(self.validator_count);
			MinimumValidatorCount::<T>::put(self.minimum_validator_count);
			Invulnerables::<T>::put(&self.invulnerables);
			ForceEra::<T>::put(self.force_era);
			CanceledSlashPayout::<T>::put(self.canceled_payout);
			SlashRewardFraction::<T>::put(self.slash_reward_fraction);
			MinNominatorBond::<T>::put(self.min_nominator_bond);
			MinValidatorBond::<T>::put(self.min_validator_bond);
			if let Some(x) = self.max_validator_count {
				MaxValidatorsCount::<T>::put(x);
			}
			if let Some(x) = self.max_nominator_count {
				MaxNominatorsCount::<T>::put(x);
			}

			for &(ref stash, _, balance, ref status) in &self.stakers {
				crate::log!(
					trace,
					"inserting genesis staker: {:?} => {:?} => {:?}",
					stash,
					balance,
					status
				);
				assert!(
					T::Currency::free_balance(stash) >= balance,
					"Stash does not have enough balance to bond."
				);
				frame_support::assert_ok!(<Pallet<T>>::bond(
					T::RuntimeOrigin::from(Some(stash.clone()).into()),
					balance,
					RewardDestination::Staked,
				));
				frame_support::assert_ok!(match status {
					crate::StakerStatus::Validator => <Pallet<T>>::validate(
						T::RuntimeOrigin::from(Some(stash.clone()).into()),
						Default::default(),
					),
					crate::StakerStatus::Nominator(votes) => <Pallet<T>>::nominate(
						T::RuntimeOrigin::from(Some(stash.clone()).into()),
						votes.iter().map(|l| T::Lookup::unlookup(l.clone())).collect(),
					),
					_ => Ok(()),
				});
				assert!(
					ValidatorCount::<T>::get() <=
						<T::ElectionProvider as ElectionProviderBase>::MaxWinners::get()
				);
			}

			// all voters are reported to the `VoterList`.
			assert_eq!(
				T::VoterList::count(),
				Nominators::<T>::count() + Validators::<T>::count(),
				"not all genesis stakers were inserted into sorted list provider, something is wrong."
			);
		}
	}

	#[pallet::event]
	#[pallet::generate_deposit(pub(crate) fn deposit_event)]
	pub enum Event<T: Config> {
		/// The era payout has been set; the first balance is the validator-payout; the second is
		/// the remainder from the maximum amount of reward.
		EraPaid { era_index: EraIndex, validator_payout: BalanceOf<T>, remainder: BalanceOf<T> },
		/// The nominator has been rewarded by this amount to this destination.
		Rewarded {
			stash: T::AccountId,
			dest: RewardDestination<T::AccountId>,
			amount: BalanceOf<T>,
		},
		/// A staker (validator or nominator) has been slashed by the given amount.
		Slashed { staker: T::AccountId, amount: BalanceOf<T> },
		/// A slash for the given validator, for the given percentage of their stake, at the given
		/// era as been reported.
		SlashReported { validator: T::AccountId, fraction: Perbill, slash_era: EraIndex },
		/// An old slashing report from a prior era was discarded because it could
		/// not be processed.
		OldSlashingReportDiscarded { session_index: SessionIndex },
		/// A new set of stakers was elected.
		StakersElected,
		/// An account has bonded this amount. \[stash, amount\]
		///
		/// NOTE: This event is only emitted when funds are bonded via a dispatchable. Notably,
		/// it will not be emitted for staking rewards when they are added to stake.
		Bonded { stash: T::AccountId, amount: BalanceOf<T> },
		/// An account has unbonded this amount.
		Unbonded { stash: T::AccountId, amount: BalanceOf<T> },
		/// An account has called `withdraw_unbonded` and removed unbonding chunks worth `Balance`
		/// from the unlocking queue.
		Withdrawn { stash: T::AccountId, amount: BalanceOf<T> },
		/// A nominator has been kicked from a validator.
		Kicked { nominator: T::AccountId, stash: T::AccountId },
		/// The election failed. No new era is planned.
		StakingElectionFailed,
		/// An account has stopped participating as either a validator or nominator.
		Chilled { stash: T::AccountId },
		/// The stakers' rewards are getting paid.
		PayoutStarted { era_index: EraIndex, validator_stash: T::AccountId },
		/// A validator has set their preferences.
		ValidatorPrefsSet { stash: T::AccountId, prefs: ValidatorPrefs },
		/// Voters size limit reached.
		SnapshotVotersSizeExceeded { size: u32 },
		/// Targets size limit reached.
		SnapshotTargetsSizeExceeded { size: u32 },
		/// A new force era mode was set.
		ForceEra { mode: Forcing },
	}

	#[pallet::error]
	pub enum Error<T> {
		/// Not a controller account.
		NotController,
		/// Not a stash account.
		NotStash,
		/// Stash is already bonded.
		AlreadyBonded,
		/// Controller is already paired.
		AlreadyPaired,
		/// Targets cannot be empty.
		EmptyTargets,
		/// Duplicate index.
		DuplicateIndex,
		/// Slash record index out of bounds.
		InvalidSlashIndex,
		/// Cannot have a validator or nominator role, with value less than the minimum defined by
		/// governance (see `MinValidatorBond` and `MinNominatorBond`). If unbonding is the
		/// intention, `chill` first to remove one's role as validator/nominator.
		InsufficientBond,
		/// Can not schedule more unlock chunks.
		NoMoreChunks,
		/// Can not rebond without unlocking chunks.
		NoUnlockChunk,
		/// Attempting to target a stash that still has funds.
		FundedTarget,
		/// Invalid era to reward.
		InvalidEraToReward,
		/// Invalid number of nominations.
		InvalidNumberOfNominations,
		/// Items are not sorted and unique.
		NotSortedAndUnique,
		/// Rewards for this era have already been claimed for this validator.
		AlreadyClaimed,
		/// Incorrect previous history depth input provided.
		IncorrectHistoryDepth,
		/// Incorrect number of slashing spans provided.
		IncorrectSlashingSpans,
		/// Internal state has become somehow corrupted and the operation cannot continue.
		BadState,
		/// Too many nomination targets supplied.
		TooManyTargets,
		/// A nomination target was supplied that was blocked or otherwise not a validator.
		BadTarget,
		/// The user has enough bond and thus cannot be chilled forcefully by an external person.
		CannotChillOther,
		/// There are too many nominators in the system. Governance needs to adjust the staking
		/// settings to keep things safe for the runtime.
		TooManyNominators,
		/// There are too many validator candidates in the system. Governance needs to adjust the
		/// staking settings to keep things safe for the runtime.
		TooManyValidators,
		/// Commission is too low. Must be at least `MinCommission`.
		CommissionTooLow,
		/// Some bound is not met.
		BoundNotMet,
	}

	#[pallet::hooks]
	impl<T: Config> Hooks<BlockNumberFor<T>> for Pallet<T> {
		fn on_initialize(_now: BlockNumberFor<T>) -> Weight {
			// TODO: new block is created - if offenders are above threshold -> reshuffle
			// just return the weight of the on_finalize.
			T::DbWeight::get().reads(1)
		}

		fn on_finalize(_n: BlockNumberFor<T>) {
			// Set the start of the first era.
			if let Some(mut active_era) = Self::active_era() {
				if active_era.start.is_none() {
					let now_as_millis_u64 = T::UnixTime::now().as_millis().saturated_into::<u64>();
					active_era.start = Some(now_as_millis_u64);
					// This write only ever happens once, we don't include it in the weight in
					// general
					ActiveEra::<T>::put(active_era);
				}
			}
			// `on_finalize` weight is tracked in `on_initialize`
		}

		fn integrity_test() {
			// ensure that we funnel the correct value to the `DataProvider::MaxVotesPerVoter`;
			assert_eq!(
				MaxNominationsOf::<T>::get(),
				<Self as ElectionDataProvider>::MaxVotesPerVoter::get()
			);
			// and that MaxNominations is always greater than 1, since we count on this.
			assert!(!MaxNominationsOf::<T>::get().is_zero());

			// ensure election results are always bounded with the same value
			assert!(
				<T::ElectionProvider as ElectionProviderBase>::MaxWinners::get() ==
					<T::GenesisElectionProvider as ElectionProviderBase>::MaxWinners::get()
			);

			assert!(
				T::SlashDeferDuration::get() < T::BondingDuration::get() || T::BondingDuration::get() == 0,
				"As per documentation, slash defer duration ({}) should be less than bonding duration ({}).",
				T::SlashDeferDuration::get(),
				T::BondingDuration::get(),
			)
		}

		#[cfg(feature = "try-runtime")]
		fn try_state(n: BlockNumberFor<T>) -> Result<(), sp_runtime::TryRuntimeError> {
			Self::do_try_state(n)
		}
	}

	#[pallet::call]
	impl<T: Config> Pallet<T> {
		/// Take the origin account as a stash and lock up `value` of its balance. `controller` will
		/// be the account that controls it.
		///
		/// `value` must be more than the `minimum_balance` specified by `T::Currency`.
		///
		/// The dispatch origin for this call must be _Signed_ by the stash account.
		///
		/// Emits `Bonded`.
		/// ## Complexity
		/// - Independent of the arguments. Moderate complexity.
		/// - O(1).
		/// - Three extra DB entries.
		///
		/// NOTE: Two of the storage writes (`Self::bonded`, `Self::payee`) are _never_ cleaned
		/// unless the `origin` falls below _existential deposit_ and gets removed as dust.
		#[pallet::call_index(0)]
		#[pallet::weight(T::WeightInfo::bond())]
		pub fn bond(
			origin: OriginFor<T>,
			#[pallet::compact] value: BalanceOf<T>,
			payee: RewardDestination<T::AccountId>,
		) -> DispatchResult {
			let stash = ensure_signed(origin)?;

			if StakingLedger::<T>::is_bonded(StakingAccount::Stash(stash.clone())) {
				return Err(Error::<T>::AlreadyBonded.into())
			}

			// Reject a bond which is considered to be _dust_.
			if value < T::Currency::minimum_balance() {
				return Err(Error::<T>::InsufficientBond.into())
			}

			frame_system::Pallet::<T>::inc_consumers(&stash).map_err(|_| Error::<T>::BadState)?;

			let current_era = CurrentEra::<T>::get().unwrap_or(0);
			let history_depth = T::HistoryDepth::get();
			let last_reward_era = current_era.saturating_sub(history_depth);

			let stash_balance = T::Currency::free_balance(&stash);
			let value = value.min(stash_balance);
			Self::deposit_event(Event::<T>::Bonded { stash: stash.clone(), amount: value });
			let ledger = StakingLedger::<T>::new(
				stash.clone(),
				value,
				(last_reward_era..current_era)
					.try_collect()
					// Since last_reward_era is calculated as `current_era -
					// HistoryDepth`, following bound is always expected to be
					// satisfied.
					.defensive_map_err(|_| Error::<T>::BoundNotMet)?,
			);

			// You're auto-bonded forever, here. We might improve this by only bonding when
			// you actually validate/nominate and remove once you unbond __everything__.
			ledger.bond(payee)?;

			Ok(())
		}

		/// Add some extra amount that have appeared in the stash `free_balance` into the balance up
		/// for staking.
		///
		/// The dispatch origin for this call must be _Signed_ by the stash, not the controller.
		///
		/// Use this if there are additional funds in your stash account that you wish to bond.
		/// Unlike [`bond`](Self::bond) or [`unbond`](Self::unbond) this function does not impose
		/// any limitation on the amount that can be added.
		///
		/// Emits `Bonded`.
		///
		/// ## Complexity
		/// - Independent of the arguments. Insignificant complexity.
		/// - O(1).
		#[pallet::call_index(1)]
		#[pallet::weight(T::WeightInfo::bond_extra())]
		pub fn bond_extra(
			origin: OriginFor<T>,
			#[pallet::compact] max_additional: BalanceOf<T>,
		) -> DispatchResult {
			let stash = ensure_signed(origin)?;

			let mut ledger = Self::ledger(StakingAccount::Stash(stash.clone()))?;

			let stash_balance = T::Currency::free_balance(&stash);
			if let Some(extra) = stash_balance.checked_sub(&ledger.total) {
				let extra = extra.min(max_additional);
				ledger.total += extra;
				ledger.active += extra;
				// Last check: the new active amount of ledger must be more than ED.
				ensure!(
					ledger.active >= T::Currency::minimum_balance(),
					Error::<T>::InsufficientBond
				);

				// NOTE: ledger must be updated prior to calling `Self::weight_of`.
				ledger.update()?;
				// update this staker in the sorted list, if they exist in it.
				if T::VoterList::contains(&stash) {
					let _ = T::VoterList::on_update(&stash, Self::weight_of(&stash)).defensive();
				}

				Self::deposit_event(Event::<T>::Bonded { stash, amount: extra });
			}
			Ok(())
		}

		/// Schedule a portion of the stash to be unlocked ready for transfer out after the bond
		/// period ends. If this leaves an amount actively bonded less than
		/// T::Currency::minimum_balance(), then it is increased to the full amount.
		///
		/// The dispatch origin for this call must be _Signed_ by the controller, not the stash.
		///
		/// Once the unlock period is done, you can call `withdraw_unbonded` to actually move
		/// the funds out of management ready for transfer.
		///
		/// No more than a limited number of unlocking chunks (see `MaxUnlockingChunks`)
		/// can co-exists at the same time. If there are no unlocking chunks slots available
		/// [`Call::withdraw_unbonded`] is called to remove some of the chunks (if possible).
		///
		/// If a user encounters the `InsufficientBond` error when calling this extrinsic,
		/// they should call `chill` first in order to free up their bonded funds.
		///
		/// Emits `Unbonded`.
		///
		/// See also [`Call::withdraw_unbonded`].
		#[pallet::call_index(2)]
		#[pallet::weight(
            T::WeightInfo::withdraw_unbonded_kill(SPECULATIVE_NUM_SPANS).saturating_add(T::WeightInfo::unbond()))
        ]
		pub fn unbond(
			origin: OriginFor<T>,
			#[pallet::compact] value: BalanceOf<T>,
		) -> DispatchResultWithPostInfo {
			let controller = ensure_signed(origin)?;
			let unlocking =
				Self::ledger(Controller(controller.clone())).map(|l| l.unlocking.len())?;

			// if there are no unlocking chunks available, try to withdraw chunks older than
			// `BondingDuration` to proceed with the unbonding.
			let maybe_withdraw_weight = {
				if unlocking == T::MaxUnlockingChunks::get() as usize {
					let real_num_slashing_spans =
						Self::slashing_spans(&controller).map_or(0, |s| s.iter().count());
					Some(Self::do_withdraw_unbonded(&controller, real_num_slashing_spans as u32)?)
				} else {
					None
				}
			};

			// we need to fetch the ledger again because it may have been mutated in the call
			// to `Self::do_withdraw_unbonded` above.
			let mut ledger = Self::ledger(Controller(controller))?;
			let mut value = value.min(ledger.active);
			let stash = ledger.stash.clone();

			ensure!(
				ledger.unlocking.len() < T::MaxUnlockingChunks::get() as usize,
				Error::<T>::NoMoreChunks,
			);

			if !value.is_zero() {
				ledger.active -= value;

				// Avoid there being a dust balance left in the staking system.
				if ledger.active < T::Currency::minimum_balance() {
					value += ledger.active;
					ledger.active = Zero::zero();
				}

				let min_active_bond = if Nominators::<T>::contains_key(&stash) {
					MinNominatorBond::<T>::get()
				} else if Validators::<T>::contains_key(&stash) {
					MinValidatorBond::<T>::get()
				} else {
					Zero::zero()
				};

				// Make sure that the user maintains enough active bond for their role.
				// If a user runs into this error, they should chill first.
				ensure!(ledger.active >= min_active_bond, Error::<T>::InsufficientBond);

				// Note: in case there is no current era it is fine to bond one era more.
				let era = Self::current_era().unwrap_or(0) + T::BondingDuration::get();
				if let Some(chunk) = ledger.unlocking.last_mut().filter(|chunk| chunk.era == era) {
					// To keep the chunk count down, we only keep one chunk per era. Since
					// `unlocking` is a FiFo queue, if a chunk exists for `era` we know that it will
					// be the last one.
					chunk.value = chunk.value.defensive_saturating_add(value)
				} else {
					ledger
						.unlocking
						.try_push(UnlockChunk { value, era })
						.map_err(|_| Error::<T>::NoMoreChunks)?;
				};
				// NOTE: ledger must be updated prior to calling `Self::weight_of`.
				ledger.update()?;

				// update this staker in the sorted list, if they exist in it.
				if T::VoterList::contains(&stash) {
					let _ = T::VoterList::on_update(&stash, Self::weight_of(&stash)).defensive();
				}

				Self::deposit_event(Event::<T>::Unbonded { stash, amount: value });
			}

			let actual_weight = if let Some(withdraw_weight) = maybe_withdraw_weight {
				Some(T::WeightInfo::unbond().saturating_add(withdraw_weight))
			} else {
				Some(T::WeightInfo::unbond())
			};

			Ok(actual_weight.into())
		}

		/// Remove any unlocked chunks from the `unlocking` queue from our management.
		///
		/// This essentially frees up that balance to be used by the stash account to do whatever
		/// it wants.
		///
		/// The dispatch origin for this call must be _Signed_ by the controller.
		///
		/// Emits `Withdrawn`.
		///
		/// See also [`Call::unbond`].
		///
		/// ## Parameters
		///
		/// - `num_slashing_spans` indicates the number of metadata slashing spans to clear when
		/// this call results in a complete removal of all the data related to the stash account.
		/// In this case, the `num_slashing_spans` must be larger or equal to the number of
		/// slashing spans associated with the stash account in the [`SlashingSpans`] storage type,
		/// otherwise the call will fail. The call weight is directly propotional to
		/// `num_slashing_spans`.
		///
		/// ## Complexity
		/// O(S) where S is the number of slashing spans to remove
		/// NOTE: Weight annotation is the kill scenario, we refund otherwise.
		#[pallet::call_index(3)]
		#[pallet::weight(T::WeightInfo::withdraw_unbonded_kill(*num_slashing_spans))]
		pub fn withdraw_unbonded(
			origin: OriginFor<T>,
			num_slashing_spans: u32,
		) -> DispatchResultWithPostInfo {
			let controller = ensure_signed(origin)?;

			let actual_weight = Self::do_withdraw_unbonded(&controller, num_slashing_spans)?;
			Ok(Some(actual_weight).into())
		}

		/// Declare the desire to validate for the origin controller.
		///
		/// Effects will be felt at the beginning of the next era.
		///
		/// The dispatch origin for this call must be _Signed_ by the controller, not the stash.
		#[pallet::call_index(4)]
		#[pallet::weight(T::WeightInfo::validate())]
		pub fn validate(origin: OriginFor<T>, prefs: ValidatorPrefs) -> DispatchResult {
			let controller = ensure_signed(origin)?;

			let ledger = Self::ledger(Controller(controller))?;

			ensure!(ledger.active >= MinValidatorBond::<T>::get(), Error::<T>::InsufficientBond);
			let stash = &ledger.stash;

			// ensure their commission is correct.
			ensure!(prefs.commission >= MinCommission::<T>::get(), Error::<T>::CommissionTooLow);

			// Only check limits if they are not already a validator.
			if !Validators::<T>::contains_key(stash) {
				// If this error is reached, we need to adjust the `MinValidatorBond` and start
				// calling `chill_other`. Until then, we explicitly block new validators to protect
				// the runtime.
				if let Some(max_validators) = MaxValidatorsCount::<T>::get() {
					ensure!(
						Validators::<T>::count() < max_validators,
						Error::<T>::TooManyValidators
					);
				}
			}

			Self::do_remove_nominator(stash);
			Self::do_add_validator(stash, prefs.clone());
			Self::deposit_event(Event::<T>::ValidatorPrefsSet { stash: ledger.stash, prefs });

			Ok(())
		}

		/// Declare the desire to nominate `targets` for the origin controller.
		///
		/// Effects will be felt at the beginning of the next era.
		///
		/// The dispatch origin for this call must be _Signed_ by the controller, not the stash.
		///
		/// ## Complexity
		/// - The transaction's complexity is proportional to the size of `targets` (N)
		/// which is capped at CompactAssignments::LIMIT (T::MaxNominations).
		/// - Both the reads and writes follow a similar pattern.
		#[pallet::call_index(5)]
		#[pallet::weight(T::WeightInfo::nominate(targets.len() as u32))]
		pub fn nominate(
			origin: OriginFor<T>,
			targets: Vec<AccountIdLookupOf<T>>,
		) -> DispatchResult {
			let controller = ensure_signed(origin)?;

			let ledger = Self::ledger(StakingAccount::Controller(controller.clone()))?;

			ensure!(ledger.active >= MinNominatorBond::<T>::get(), Error::<T>::InsufficientBond);
			let stash = &ledger.stash;

			// Only check limits if they are not already a nominator.
			if !Nominators::<T>::contains_key(stash) {
				// If this error is reached, we need to adjust the `MinNominatorBond` and start
				// calling `chill_other`. Until then, we explicitly block new nominators to protect
				// the runtime.
				if let Some(max_nominators) = MaxNominatorsCount::<T>::get() {
					ensure!(
						Nominators::<T>::count() < max_nominators,
						Error::<T>::TooManyNominators
					);
				}
			}

			ensure!(!targets.is_empty(), Error::<T>::EmptyTargets);
			ensure!(
				targets.len() <= T::NominationsQuota::get_quota(ledger.active) as usize,
				Error::<T>::TooManyTargets
			);

			let old = Nominators::<T>::get(stash).map_or_else(Vec::new, |x| x.targets.into_inner());

			let targets: BoundedVec<_, _> = targets
				.into_iter()
				.map(|t| T::Lookup::lookup(t).map_err(DispatchError::from))
				.map(|n| {
					n.and_then(|n| {
						if old.contains(&n) || !Validators::<T>::get(&n).blocked {
							Ok(n)
						} else {
							Err(Error::<T>::BadTarget.into())
						}
					})
				})
				.collect::<Result<Vec<_>, _>>()?
				.try_into()
				.map_err(|_| Error::<T>::TooManyNominators)?;

			let nominations = Nominations {
				targets,
				// Initial nominations are considered submitted at era 0. See `Nominations` doc.
				submitted_in: Self::current_era().unwrap_or(0),
				suppressed: false,
			};

			Self::do_remove_validator(stash);
			Self::do_add_nominator(stash, nominations);
			Ok(())
		}

		/// Declare no desire to either validate or nominate.
		///
		/// Effects will be felt at the beginning of the next era.
		///
		/// The dispatch origin for this call must be _Signed_ by the controller, not the stash.
		///
		/// ## Complexity
		/// - Independent of the arguments. Insignificant complexity.
		/// - Contains one read.
		/// - Writes are limited to the `origin` account key.
		#[pallet::call_index(6)]
		#[pallet::weight(T::WeightInfo::chill())]
		pub fn chill(origin: OriginFor<T>) -> DispatchResult {
			let controller = ensure_signed(origin)?;

			let ledger = Self::ledger(StakingAccount::Controller(controller))?;

			Self::chill_stash(&ledger.stash);
			Ok(())
		}

		/// (Re-)set the payment target for a controller.
		///
		/// Effects will be felt instantly (as soon as this function is completed successfully).
		///
		/// The dispatch origin for this call must be _Signed_ by the controller, not the stash.
		///
		/// ## Complexity
		/// - O(1)
		/// - Independent of the arguments. Insignificant complexity.
		/// - Contains a limited number of reads.
		/// - Writes are limited to the `origin` account key.
		/// ---------
		#[pallet::call_index(7)]
		#[pallet::weight(T::WeightInfo::set_payee())]
		pub fn set_payee(
			origin: OriginFor<T>,
			payee: RewardDestination<T::AccountId>,
		) -> DispatchResult {
			let controller = ensure_signed(origin)?;
			let ledger = Self::ledger(Controller(controller))?;
			let _ = ledger
				.set_payee(payee)
				.defensive_proof("ledger was retrieved from storage, thus its bonded; qed.");

			Ok(())
		}

		/// (Re-)sets the controller of a stash to the stash itself. This function previously
		/// accepted a `controller` argument to set the controller to an account other than the
		/// stash itself. This functionality has now been removed, now only setting the controller
		/// to the stash, if it is not already.
		///
		/// Effects will be felt instantly (as soon as this function is completed successfully).
		///
		/// The dispatch origin for this call must be _Signed_ by the stash, not the controller.
		///
		/// ## Complexity
		/// O(1)
		/// - Independent of the arguments. Insignificant complexity.
		/// - Contains a limited number of reads.
		/// - Writes are limited to the `origin` account key.
		#[pallet::call_index(8)]
		#[pallet::weight(T::WeightInfo::set_controller())]
		pub fn set_controller(origin: OriginFor<T>) -> DispatchResult {
			let stash = ensure_signed(origin)?;

			// the bonded map and ledger are mutated directly as this extrinsic is related to a
			// (temporary) passive migration.
			Self::ledger(StakingAccount::Stash(stash.clone())).map(|ledger| {
				let controller = ledger.controller()
                    .defensive_proof("ledger was fetched used the StakingInterface, so controller field must exist; qed.")
                    .ok_or(Error::<T>::NotController)?;

				if controller == stash {
					// stash is already its own controller.
					return Err(Error::<T>::AlreadyPaired.into())
				}
				// update bond and ledger.
				<Ledger<T>>::remove(controller);
				<Bonded<T>>::insert(&stash, &stash);
				<Ledger<T>>::insert(&stash, ledger);
				Ok(())
			})?
		}

		/// Sets the ideal number of validators.
		///
		/// The dispatch origin must be Root.
		///
		/// ## Complexity
		/// O(1)
		#[pallet::call_index(9)]
		#[pallet::weight(T::WeightInfo::set_validator_count())]
		pub fn set_validator_count(
			origin: OriginFor<T>,
			#[pallet::compact] new: u32,
		) -> DispatchResult {
			ensure_root(origin)?;
			// ensure new validator count does not exceed maximum winners
			// support by election provider.
			ensure!(
				new <= <T::ElectionProvider as ElectionProviderBase>::MaxWinners::get(),
				Error::<T>::TooManyValidators
			);
			ValidatorCount::<T>::put(new);
			Ok(())
		}

		/// Increments the ideal number of validators upto maximum of
		/// `ElectionProviderBase::MaxWinners`.
		///
		/// The dispatch origin must be Root.
		///
		/// ## Complexity
		/// Same as [`Self::set_validator_count`].
		#[pallet::call_index(10)]
		#[pallet::weight(T::WeightInfo::set_validator_count())]
		pub fn increase_validator_count(
			origin: OriginFor<T>,
			#[pallet::compact] additional: u32,
		) -> DispatchResult {
			ensure_root(origin)?;
			let old = ValidatorCount::<T>::get();
			let new = old.checked_add(additional).ok_or(ArithmeticError::Overflow)?;
			ensure!(
				new <= <T::ElectionProvider as ElectionProviderBase>::MaxWinners::get(),
				Error::<T>::TooManyValidators
			);

			ValidatorCount::<T>::put(new);
			Ok(())
		}

		/// Scale up the ideal number of validators by a factor upto maximum of
		/// `ElectionProviderBase::MaxWinners`.
		///
		/// The dispatch origin must be Root.
		///
		/// ## Complexity
		/// Same as [`Self::set_validator_count`].
		#[pallet::call_index(11)]
		#[pallet::weight(T::WeightInfo::set_validator_count())]
		pub fn scale_validator_count(origin: OriginFor<T>, factor: Percent) -> DispatchResult {
			ensure_root(origin)?;
			let old = ValidatorCount::<T>::get();
			let new = old.checked_add(factor.mul_floor(old)).ok_or(ArithmeticError::Overflow)?;

			ensure!(
				new <= <T::ElectionProvider as ElectionProviderBase>::MaxWinners::get(),
				Error::<T>::TooManyValidators
			);

			ValidatorCount::<T>::put(new);
			Ok(())
		}

		/// Force there to be no new eras indefinitely.
		///
		/// The dispatch origin must be Root.
		///
		/// # Warning
		///
		/// The election process starts multiple blocks before the end of the era.
		/// Thus the election process may be ongoing when this is called. In this case the
		/// election will continue until the next era is triggered.
		///
		/// ## Complexity
		/// - No arguments.
		/// - Weight: O(1)
		#[pallet::call_index(12)]
		#[pallet::weight(T::WeightInfo::force_no_eras())]
		pub fn force_no_eras(origin: OriginFor<T>) -> DispatchResult {
			ensure_root(origin)?;
			Self::set_force_era(Forcing::ForceNone);
			Ok(())
		}

		/// Force there to be a new era at the end of the next session. After this, it will be
		/// reset to normal (non-forced) behaviour.
		///
		/// The dispatch origin must be Root.
		///
		/// # Warning
		///
		/// The election process starts multiple blocks before the end of the era.
		/// If this is called just before a new era is triggered, the election process may not
		/// have enough blocks to get a result.
		///
		/// ## Complexity
		/// - No arguments.
		/// - Weight: O(1)
		#[pallet::call_index(13)]
		#[pallet::weight(T::WeightInfo::force_new_era())]
		pub fn force_new_era(origin: OriginFor<T>) -> DispatchResult {
			ensure_root(origin)?;
			Self::set_force_era(Forcing::ForceNew);
			Ok(())
		}

		/// Set the validators who cannot be slashed (if any).
		///
		/// The dispatch origin must be Root.
		#[pallet::call_index(14)]
		#[pallet::weight(T::WeightInfo::set_invulnerables(invulnerables.len() as u32))]
		pub fn set_invulnerables(
			origin: OriginFor<T>,
			invulnerables: Vec<T::AccountId>,
		) -> DispatchResult {
			ensure_root(origin)?;
			<Invulnerables<T>>::put(invulnerables);
			Ok(())
		}

		/// Force a current staker to become completely unstaked, immediately.
		///
		/// The dispatch origin must be Root.
		///
		/// ## Parameters
		///
		/// - `num_slashing_spans`: Refer to comments on [`Call::withdraw_unbonded`] for more
		/// details.
		#[pallet::call_index(15)]
		#[pallet::weight(T::WeightInfo::force_unstake(*num_slashing_spans))]
		pub fn force_unstake(
			origin: OriginFor<T>,
			stash: T::AccountId,
			num_slashing_spans: u32,
		) -> DispatchResult {
			ensure_root(origin)?;

			// Remove all staking-related information and lock.
			Self::kill_stash(&stash, num_slashing_spans)?;

			Ok(())
		}

		/// Force there to be a new era at the end of sessions indefinitely.
		///
		/// The dispatch origin must be Root.
		///
		/// # Warning
		///
		/// The election process starts multiple blocks before the end of the era.
		/// If this is called just before a new era is triggered, the election process may not
		/// have enough blocks to get a result.
		#[pallet::call_index(16)]
		#[pallet::weight(T::WeightInfo::force_new_era_always())]
		pub fn force_new_era_always(origin: OriginFor<T>) -> DispatchResult {
			ensure_root(origin)?;
			Self::set_force_era(Forcing::ForceAlways);
			Ok(())
		}

		/// Cancel enactment of a deferred slash.
		///
		/// Can be called by the `T::AdminOrigin`.
		///
		/// Parameters: era and indices of the slashes for that era to kill.
		#[pallet::call_index(17)]
		#[pallet::weight(T::WeightInfo::cancel_deferred_slash(slash_indices.len() as u32))]
		pub fn cancel_deferred_slash(
			origin: OriginFor<T>,
			era: EraIndex,
			slash_indices: Vec<u32>,
		) -> DispatchResult {
			T::AdminOrigin::ensure_origin(origin)?;

			ensure!(!slash_indices.is_empty(), Error::<T>::EmptyTargets);
			ensure!(is_sorted_and_unique(&slash_indices), Error::<T>::NotSortedAndUnique);

			let mut unapplied = UnappliedSlashes::<T>::get(&era);
			let last_item = slash_indices[slash_indices.len() - 1];
			ensure!((last_item as usize) < unapplied.len(), Error::<T>::InvalidSlashIndex);

			for (removed, index) in slash_indices.into_iter().enumerate() {
				let index = (index as usize) - removed;
				unapplied.remove(index);
			}

			UnappliedSlashes::<T>::insert(&era, &unapplied);
			Ok(())
		}

		/// Pay out all the stakers behind a single validator for a single era.
		///
		/// - `validator_stash` is the stash account of the validator. Their nominators, up to
		///   `T::MaxNominatorRewardedPerValidator`, will also receive their rewards.
		/// - `era` may be any era between `[current_era - history_depth; current_era]`.
		///
		/// The origin of this call must be _Signed_. Any account can call this function, even if
		/// it is not one of the stakers.
		///
		/// ## Complexity
		/// - At most O(MaxNominatorRewardedPerValidator).
		#[pallet::call_index(18)]
		#[pallet::weight(T::WeightInfo::payout_stakers_alive_staked(
			T::MaxNominatorRewardedPerValidator::get()
		))]
		pub fn payout_stakers(
			origin: OriginFor<T>,
			validator_stash: T::AccountId,
			era: EraIndex,
		) -> DispatchResultWithPostInfo {
			ensure_signed(origin)?;
			Self::do_payout_stakers(validator_stash, era)
		}

		/// Rebond a portion of the stash scheduled to be unlocked.
		///
		/// The dispatch origin must be signed by the controller.
		///
		/// ## Complexity
		/// - Time complexity: O(L), where L is unlocking chunks
		/// - Bounded by `MaxUnlockingChunks`.
		#[pallet::call_index(19)]
		#[pallet::weight(T::WeightInfo::rebond(T::MaxUnlockingChunks::get() as u32))]
		pub fn rebond(
			origin: OriginFor<T>,
			#[pallet::compact] value: BalanceOf<T>,
		) -> DispatchResultWithPostInfo {
			let controller = ensure_signed(origin)?;
			let ledger = Self::ledger(Controller(controller))?;
			ensure!(!ledger.unlocking.is_empty(), Error::<T>::NoUnlockChunk);

			let initial_unlocking = ledger.unlocking.len() as u32;
			let (ledger, rebonded_value) = ledger.rebond(value);
			// Last check: the new active amount of ledger must be more than ED.
			ensure!(ledger.active >= T::Currency::minimum_balance(), Error::<T>::InsufficientBond);

			Self::deposit_event(Event::<T>::Bonded {
				stash: ledger.stash.clone(),
				amount: rebonded_value,
			});

			let stash = ledger.stash.clone();
			let final_unlocking = ledger.unlocking.len();

			// NOTE: ledger must be updated prior to calling `Self::weight_of`.
			ledger.update()?;
			if T::VoterList::contains(&stash) {
				let _ = T::VoterList::on_update(&stash, Self::weight_of(&stash)).defensive();
			}

			let removed_chunks = 1u32 // for the case where the last iterated chunk is not removed
				.saturating_add(initial_unlocking)
				.saturating_sub(final_unlocking as u32);
			Ok(Some(T::WeightInfo::rebond(removed_chunks)).into())
		}

		/// Remove all data structures concerning a staker/stash once it is at a state where it can
		/// be considered `dust` in the staking system. The requirements are:
		///
		/// 1. the `total_balance` of the stash is below existential deposit.
		/// 2. or, the `ledger.total` of the stash is below existential deposit.
		///
		/// The former can happen in cases like a slash; the latter when a fully unbonded account
		/// is still receiving staking rewards in `RewardDestination::Staked`.
		///
		/// It can be called by anyone, as long as `stash` meets the above requirements.
		///
		/// Refunds the transaction fees upon successful execution.
		///
		/// ## Parameters
		///
		/// - `num_slashing_spans`: Refer to comments on [`Call::withdraw_unbonded`] for more
		/// details.
		#[pallet::call_index(20)]
		#[pallet::weight(T::WeightInfo::reap_stash(*num_slashing_spans))]
		pub fn reap_stash(
			origin: OriginFor<T>,
			stash: T::AccountId,
			num_slashing_spans: u32,
		) -> DispatchResultWithPostInfo {
			let _ = ensure_signed(origin)?;

			let ed = T::Currency::minimum_balance();
			let reapable = T::Currency::total_balance(&stash) < ed ||
				Self::ledger(Stash(stash.clone())).map(|l| l.total).unwrap_or_default() < ed;
			ensure!(reapable, Error::<T>::FundedTarget);

			// Remove all staking-related information and lock.
			Self::kill_stash(&stash, num_slashing_spans)?;

			Ok(Pays::No.into())
		}

		/// Remove the given nominations from the calling validator.
		///
		/// Effects will be felt at the beginning of the next era.
		///
		/// The dispatch origin for this call must be _Signed_ by the controller, not the stash.
		///
		/// - `who`: A list of nominator stash accounts who are nominating this validator which
		///   should no longer be nominating this validator.
		///
		/// Note: Making this call only makes sense if you first set the validator preferences to
		/// block any further nominations.
		#[pallet::call_index(21)]
		#[pallet::weight(T::WeightInfo::kick(who.len() as u32))]
		pub fn kick(origin: OriginFor<T>, who: Vec<AccountIdLookupOf<T>>) -> DispatchResult {
			let controller = ensure_signed(origin)?;
			let ledger = Self::ledger(Controller(controller))?;
			let stash = &ledger.stash;

			for nom_stash in who
				.into_iter()
				.map(T::Lookup::lookup)
				.collect::<Result<Vec<T::AccountId>, _>>()?
				.into_iter()
			{
				Nominators::<T>::mutate(&nom_stash, |maybe_nom| {
					if let Some(ref mut nom) = maybe_nom {
						if let Some(pos) = nom.targets.iter().position(|v| v == stash) {
							nom.targets.swap_remove(pos);
							Self::deposit_event(Event::<T>::Kicked {
								nominator: nom_stash.clone(),
								stash: stash.clone(),
							});
						}
					}
				});
			}

			Ok(())
		}

		/// Update the various staking configurations .
		///
		/// * `min_nominator_bond`: The minimum active bond needed to be a nominator.
		/// * `min_validator_bond`: The minimum active bond needed to be a validator.
		/// * `max_nominator_count`: The max number of users who can be a nominator at once. When
		///   set to `None`, no limit is enforced.
		/// * `max_validator_count`: The max number of users who can be a validator at once. When
		///   set to `None`, no limit is enforced.
		/// * `chill_threshold`: The ratio of `max_nominator_count` or `max_validator_count` which
		///   should be filled in order for the `chill_other` transaction to work.
		/// * `min_commission`: The minimum amount of commission that each validators must maintain.
		///   This is checked only upon calling `validate`. Existing validators are not affected.
		///
		/// RuntimeOrigin must be Root to call this function.
		///
		/// NOTE: Existing nominators and validators will not be affected by this update.
		/// to kick people under the new limits, `chill_other` should be called.
		// We assume the worst case for this call is either: all items are set or all items are
		// removed.
		#[pallet::call_index(22)]
		#[pallet::weight(
			T::WeightInfo::set_staking_configs_all_set()
				.max(T::WeightInfo::set_staking_configs_all_remove())
		)]
		pub fn set_staking_configs(
			origin: OriginFor<T>,
			min_nominator_bond: ConfigOp<BalanceOf<T>>,
			min_validator_bond: ConfigOp<BalanceOf<T>>,
			max_nominator_count: ConfigOp<u32>,
			max_validator_count: ConfigOp<u32>,
			chill_threshold: ConfigOp<Percent>,
			min_commission: ConfigOp<Perbill>,
		) -> DispatchResult {
			ensure_root(origin)?;

			macro_rules! config_op_exp {
				($storage:ty, $op:ident) => {
					match $op {
						ConfigOp::Noop => (),
						ConfigOp::Set(v) => <$storage>::put(v),
						ConfigOp::Remove => <$storage>::kill(),
					}
				};
			}

			config_op_exp!(MinNominatorBond<T>, min_nominator_bond);
			config_op_exp!(MinValidatorBond<T>, min_validator_bond);
			config_op_exp!(MaxNominatorsCount<T>, max_nominator_count);
			config_op_exp!(MaxValidatorsCount<T>, max_validator_count);
			config_op_exp!(ChillThreshold<T>, chill_threshold);
			config_op_exp!(MinCommission<T>, min_commission);
			Ok(())
		}
		/// Declare a `controller` to stop participating as either a validator or nominator.
		///
		/// Effects will be felt at the beginning of the next era.
		///
		/// The dispatch origin for this call must be _Signed_, but can be called by anyone.
		///
		/// If the caller is the same as the controller being targeted, then no further checks are
		/// enforced, and this function behaves just like `chill`.
		///
		/// If the caller is different than the controller being targeted, the following conditions
		/// must be met:
		///
		/// * `controller` must belong to a nominator who has become non-decodable,
		///
		/// Or:
		///
		/// * A `ChillThreshold` must be set and checked which defines how close to the max
		///   nominators or validators we must reach before users can start chilling one-another.
		/// * A `MaxNominatorCount` and `MaxValidatorCount` must be set which is used to determine
		///   how close we are to the threshold.
		/// * A `MinNominatorBond` and `MinValidatorBond` must be set and checked, which determines
		///   if this is a person that should be chilled because they have not met the threshold
		///   bond required.
		///
		/// This can be helpful if bond requirements are updated, and we need to remove old users
		/// who do not satisfy these requirements.
		#[pallet::call_index(23)]
		#[pallet::weight(T::WeightInfo::chill_other())]
		pub fn chill_other(origin: OriginFor<T>, controller: T::AccountId) -> DispatchResult {
			// Anyone can call this function.
			let caller = ensure_signed(origin)?;
			let ledger = Self::ledger(Controller(controller.clone()))?;
			let stash = ledger.stash;

			// In order for one user to chill another user, the following conditions must be met:
			//
			// * `controller` belongs to a nominator who has become non-decodable,
			//
			// Or
			//
			// * A `ChillThreshold` is set which defines how close to the max nominators or
			//   validators we must reach before users can start chilling one-another.
			// * A `MaxNominatorCount` and `MaxValidatorCount` which is used to determine how close
			//   we are to the threshold.
			// * A `MinNominatorBond` and `MinValidatorBond` which is the final condition checked to
			//   determine this is a person that should be chilled because they have not met the
			//   threshold bond required.
			//
			// Otherwise, if caller is the same as the controller, this is just like `chill`.

			if Nominators::<T>::contains_key(&stash) && Nominators::<T>::get(&stash).is_none() {
				Self::chill_stash(&stash);
				return Ok(())
			}

			if caller != controller {
				let threshold = ChillThreshold::<T>::get().ok_or(Error::<T>::CannotChillOther)?;
				let min_active_bond = if Nominators::<T>::contains_key(&stash) {
					let max_nominator_count =
						MaxNominatorsCount::<T>::get().ok_or(Error::<T>::CannotChillOther)?;
					let current_nominator_count = Nominators::<T>::count();
					ensure!(
						threshold * max_nominator_count < current_nominator_count,
						Error::<T>::CannotChillOther
					);
					MinNominatorBond::<T>::get()
				} else if Validators::<T>::contains_key(&stash) {
					let max_validator_count =
						MaxValidatorsCount::<T>::get().ok_or(Error::<T>::CannotChillOther)?;
					let current_validator_count = Validators::<T>::count();
					ensure!(
						threshold * max_validator_count < current_validator_count,
						Error::<T>::CannotChillOther
					);
					MinValidatorBond::<T>::get()
				} else {
					Zero::zero()
				};

				ensure!(ledger.active < min_active_bond, Error::<T>::CannotChillOther);
			}

			Self::chill_stash(&stash);
			Ok(())
		}

		/// Force a validator to have at least the minimum commission. This will not affect a
		/// validator who already has a commission greater than or equal to the minimum. Any account
		/// can call this.
		#[pallet::call_index(24)]
		#[pallet::weight(T::WeightInfo::force_apply_min_commission())]
		pub fn force_apply_min_commission(
			origin: OriginFor<T>,
			validator_stash: T::AccountId,
		) -> DispatchResult {
			ensure_signed(origin)?;
			let min_commission = MinCommission::<T>::get();
			Validators::<T>::try_mutate_exists(validator_stash, |maybe_prefs| {
				maybe_prefs
					.as_mut()
					.map(|prefs| {
						(prefs.commission < min_commission)
							.then(|| prefs.commission = min_commission)
					})
					.ok_or(Error::<T>::NotStash)
			})?;
			Ok(())
		}

		/// Sets the minimum amount of commission that each validators must maintain.
		///
		/// This call has lower privilege requirements than `set_staking_config` and can be called
		/// by the `T::AdminOrigin`. Root can always call this.
		#[pallet::call_index(25)]
		#[pallet::weight(T::WeightInfo::set_min_commission())]
		pub fn set_min_commission(origin: OriginFor<T>, new: Perbill) -> DispatchResult {
			T::AdminOrigin::ensure_origin(origin)?;
			MinCommission::<T>::put(new);
			Ok(())
		}
	}
}

/// Check that list is sorted and has no duplicates.
fn is_sorted_and_unique(list: &[u32]) -> bool {
	list.windows(2).all(|w| w[0] < w[1])
}<|MERGE_RESOLUTION|>--- conflicted
+++ resolved
@@ -25,12 +25,7 @@
 	pallet_prelude::*,
 	traits::{
 		Currency, Defensive, DefensiveResult, DefensiveSaturating, EnsureOrigin,
-<<<<<<< HEAD
-		EstimateNextNewSession, Get, LockIdentifier, LockableCurrency, OnUnbalanced, Randomness,
-		TryCollect, UnixTime,
-=======
-		EstimateNextNewSession, Get, LockableCurrency, OnUnbalanced, TryCollect, UnixTime,
->>>>>>> 73ec161e
+		EstimateNextNewSession, Get, LockableCurrency, OnUnbalanced, Randomness, TryCollect, UnixTime,
 	},
 	weights::Weight,
 	BoundedVec,
