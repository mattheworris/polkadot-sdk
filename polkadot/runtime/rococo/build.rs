// Copyright (C) Parity Technologies (UK) Ltd.
// This file is part of Polkadot.

// Substrate is free software: you can redistribute it and/or modify
// it under the terms of the GNU General Public License as published by
// the Free Software Foundation, either version 3 of the License, or
// (at your option) any later version.

// Substrate is distributed in the hope that it will be useful,
// but WITHOUT ANY WARRANTY; without even the implied warranty of
// MERCHANTABILITY or FITNESS FOR A PARTICULAR PURPOSE.  See the
// GNU General Public License for more details.

// You should have received a copy of the GNU General Public License
// along with Substrate.  If not, see <http://www.gnu.org/licenses/>.

<<<<<<< HEAD
use std::env;
use substrate_wasm_builder::WasmBuilder;

// note: needs to be synced with rococo-runtime-constants::time hard-coded string literal in
// prod_or_fast macro.
const ROCOCO_EPOCH_DURATION_ENV: &str = "ROCOCO_EPOCH_DURATION";
const ROCOCO_FAST_RUNTIME_ENV: &str = "ROCOCO_FAST_RUNTIME";

fn main() {
	let mut builder = WasmBuilder::new().with_current_project().import_memory().export_heap_base();

	if env::var(ROCOCO_EPOCH_DURATION_ENV).is_ok() | env::var(ROCOCO_FAST_RUNTIME_ENV).is_ok() {
		builder = builder.enable_feature("fast-runtime")
	};

	builder.build();

	println!("cargo:rerun-if-env-changed={}", ROCOCO_EPOCH_DURATION_ENV);
	println!("cargo:rerun-if-env-changed={}", ROCOCO_FAST_RUNTIME_ENV);
}
=======
#[cfg(feature = "std")]
fn main() {
	// note: needs to be synced with rococo-runtime-constants::time hard-coded string literal
	const ROCOCO_EPOCH_DURATION_ENV: &str = "ROCOCO_EPOCH_DURATION";

	substrate_wasm_builder::WasmBuilder::new()
		.with_current_project()
		.import_memory()
		.export_heap_base()
		.build();

	println!("cargo:rerun-if-env-changed={}", ROCOCO_EPOCH_DURATION_ENV);
}

#[cfg(not(feature = "std"))]
fn main() {}
>>>>>>> 50242a61
<|MERGE_RESOLUTION|>--- conflicted
+++ resolved
@@ -14,28 +14,6 @@
 // You should have received a copy of the GNU General Public License
 // along with Substrate.  If not, see <http://www.gnu.org/licenses/>.
 
-<<<<<<< HEAD
-use std::env;
-use substrate_wasm_builder::WasmBuilder;
-
-// note: needs to be synced with rococo-runtime-constants::time hard-coded string literal in
-// prod_or_fast macro.
-const ROCOCO_EPOCH_DURATION_ENV: &str = "ROCOCO_EPOCH_DURATION";
-const ROCOCO_FAST_RUNTIME_ENV: &str = "ROCOCO_FAST_RUNTIME";
-
-fn main() {
-	let mut builder = WasmBuilder::new().with_current_project().import_memory().export_heap_base();
-
-	if env::var(ROCOCO_EPOCH_DURATION_ENV).is_ok() | env::var(ROCOCO_FAST_RUNTIME_ENV).is_ok() {
-		builder = builder.enable_feature("fast-runtime")
-	};
-
-	builder.build();
-
-	println!("cargo:rerun-if-env-changed={}", ROCOCO_EPOCH_DURATION_ENV);
-	println!("cargo:rerun-if-env-changed={}", ROCOCO_FAST_RUNTIME_ENV);
-}
-=======
 #[cfg(feature = "std")]
 fn main() {
 	// note: needs to be synced with rococo-runtime-constants::time hard-coded string literal
@@ -51,5 +29,4 @@
 }
 
 #[cfg(not(feature = "std"))]
-fn main() {}
->>>>>>> 50242a61
+fn main() {}