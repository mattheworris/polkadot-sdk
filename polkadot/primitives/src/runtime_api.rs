// Copyright (C) Parity Technologies (UK) Ltd.
// This file is part of Polkadot.

// Polkadot is free software: you can redistribute it and/or modify
// it under the terms of the GNU General Public License as published by
// the Free Software Foundation, either version 3 of the License, or
// (at your option) any later version.

// Polkadot is distributed in the hope that it will be useful,
// but WITHOUT ANY WARRANTY; without even the implied warranty of
// MERCHANTABILITY or FITNESS FOR A PARTICULAR PURPOSE.  See the
// GNU General Public License for more details.

// You should have received a copy of the GNU General Public License
// along with Polkadot.  If not, see <http://www.gnu.org/licenses/>.

//! Runtime API module declares the `trait ParachainHost` which is part
//! of the Runtime API exposed from the Runtime to the Host.
//!
//! The functions in trait ParachainHost` can be part of the stable API
//! (which is versioned) or they can be staging (aka unstable/testing
//! functions).
//!
//! The separation outlined above is achieved with the versioned API feature
//! of `decl_runtime_apis!` and `impl_runtime_apis!`. Before moving on let's
//! see a quick example about how API versioning works.
//!
//! # Runtime API versioning crash course
//!
//! The versioning is achieved with the `api_version` attribute. It can be
//! placed on:
//! * trait declaration - represents the base version of the API.
//! * method declaration (inside a trait declaration) - represents a versioned method, which is not
//!   available in the base version.
//! * trait implementation - represents which version of the API is being implemented.
//!
//! Let's see a quick example:
//!
//! ```rust(ignore)
//! sp_api::decl_runtime_apis! {
//! 	#[api_version(2)]
//! 	pub trait MyApi {
//! 		fn fn1();
//! 		fn fn2();
//! 		#[api_version(3)]
//! 		fn fn3();
//! 		#[api_version(4)]
//! 		fn fn4();
//! 	}
//! }
//!
//! struct Runtime {}
//!
//! sp_api::impl_runtime_apis! {
//!     #[api_version(3)]
//!     impl self::MyApi<Block> for Runtime {
//!         fn fn1() {}
//!         fn fn2() {}
//!         fn fn3() {}
//!     }
//! }
//! ```
//! A new API named `MyApi` is declared with `decl_runtime_apis!`. The trait declaration
//! has got an `api_version` attribute which represents its base version - 2 in this case.
//!
//! The API has got three methods - `fn1`, `fn2`, `fn3` and `fn4`. `fn3` and `fn4` has got
//! an `api_version` attribute which makes them versioned methods. These methods do not exist
//! in the base version of the API. Behind the scenes the declaration above creates three
//! runtime APIs:
//! * `MyApiV2` with `fn1` and `fn2`
//! * `MyApiV3` with `fn1`, `fn2` and `fn3`.
//! * `MyApiV4` with `fn1`, `fn2`, `fn3` and `fn4`.
//!
//! Please note that `v4` contains all methods from `v3`, `v3` all methods from `v2` and so on.
//!
//! Back to our example. At the end runtime API is implemented for `struct Runtime` with
//! `impl_runtime_apis` macro. `api_version` attribute is attached to the `impl` block which
//! means that a version different from the base one is being implemented - in our case this
//! is `v3`.
//!
//! This version of the API contains three methods so the `impl` block has got definitions
//! for them. Note that `fn4` is not implemented as it is not part of this version of the API.
//! `impl_runtime_apis` generates a default implementation for it calling `unimplemented!()`.
//!
//! Hopefully this should be all you need to know in order to use versioned methods in the node.
//! For more details about how the API versioning works refer to `spi_api`
//! documentation [here](https://docs.substrate.io/rustdocs/latest/sp_api/macro.decl_runtime_apis.html).
//!
//! # How versioned methods are used for `ParachainHost`
//!
//! Let's introduce two types of `ParachainHost` API implementation:
//! * stable - used on stable production networks like Polkadot and Kusama. There is only one stable
//!   API at a single point in time.
//! * staging - methods that are ready for production, but will be released on Rococo first. We can
//!   batch together multiple changes and then release all of them to production, by making staging
//!   production (bump base version). We can not change or remove any method in staging after a
//!   release, as this would break Rococo. It should be ok to keep adding methods to staging across
//!   several releases. For experimental methods, you have to keep them on a separate branch until
//!   ready.
//!
//! The stable version of `ParachainHost` is indicated by the base version of the API. Any staging
//! method must use `api_version` attribute so that it is assigned to a specific version of a
//! staging API. This way in a single declaration one can see what's the stable version of
//! `ParachainHost` and what staging versions/functions are available.
//!
//! All stable API functions should use primitives from the latest version.
//! In the time of writing of this document - this is `v2`. So for example:
//! ```ignore
//! fn validators() -> Vec<v2::ValidatorId>;
//! ```
//! indicates a function from the stable `v2` API.
//!
//! All staging API functions should use primitives from `vstaging`. They should be clearly
//! separated from the stable primitives.

use crate::{
	async_backing, slashing, AsyncBackingParams, BlockNumber, CandidateCommitments, CandidateEvent,
	CandidateHash, CommittedCandidateReceipt, CoreState, DisputeState, ExecutorParams,
	GroupRotationInfo, OccupiedCoreAssumption, PersistedValidationData, PvfCheckStatement,
	ScrapedOnChainVotes, SessionIndex, SessionInfo, ValidatorId, ValidatorIndex,
	ValidatorSignature,
};
use parity_scale_codec::{Decode, Encode};
use polkadot_core_primitives as pcp;
use polkadot_parachain_primitives::primitives as ppp;
use sp_std::{collections::btree_map::BTreeMap, prelude::*};

sp_api::decl_runtime_apis! {
	/// The API for querying the state of parachains on-chain.
	#[api_version(5)]
	pub trait ParachainHost<H: Encode + Decode = pcp::v2::Hash, N: Encode + Decode = pcp::v2::BlockNumber> {
		/// Get the current validators.
		fn validators() -> Vec<ValidatorId>;

		/// Returns the validator groups and rotation info localized based on the hypothetical child
		///  of a block whose state  this is invoked on. Note that `now` in the `GroupRotationInfo`
		/// should be the successor of the number of the block.
		fn validator_groups() -> (Vec<Vec<ValidatorIndex>>, GroupRotationInfo<N>);

		/// Yields information on all availability cores as relevant to the child block.
		/// Cores are either free or occupied. Free cores can have paras assigned to them.
		fn availability_cores() -> Vec<CoreState<H, N>>;

		/// Yields the persisted validation data for the given `ParaId` along with an assumption that
		/// should be used if the para currently occupies a core.
		///
		/// Returns `None` if either the para is not registered or the assumption is `Freed`
		/// and the para already occupies a core.
		fn persisted_validation_data(para_id: ppp::Id, assumption: OccupiedCoreAssumption)
			-> Option<PersistedValidationData<H, N>>;

		/// Returns the persisted validation data for the given `ParaId` along with the corresponding
		/// validation code hash. Instead of accepting assumption about the para, matches the validation
		/// data hash against an expected one and yields `None` if they're not equal.
		fn assumed_validation_data(
			para_id: ppp::Id,
			expected_persisted_validation_data_hash: pcp::v2::Hash,
		) -> Option<(PersistedValidationData<H, N>, ppp::ValidationCodeHash)>;

		/// Checks if the given validation outputs pass the acceptance criteria.
		fn check_validation_outputs(para_id: ppp::Id, outputs: CandidateCommitments) -> bool;

		/// Returns the session index expected at a child of the block.
		///
		/// This can be used to instantiate a `SigningContext`.
		fn session_index_for_child() -> SessionIndex;

		/// Fetch the validation code used by a para, making the given `OccupiedCoreAssumption`.
		///
		/// Returns `None` if either the para is not registered or the assumption is `Freed`
		/// and the para already occupies a core.
		fn validation_code(para_id: ppp::Id, assumption: OccupiedCoreAssumption)
			-> Option<ppp::ValidationCode>;

		/// Get the receipt of a candidate pending availability. This returns `Some` for any paras
		/// assigned to occupied cores in `availability_cores` and `None` otherwise.
		fn candidate_pending_availability(para_id: ppp::Id) -> Option<CommittedCandidateReceipt<H>>;

		/// Get a vector of events concerning candidates that occurred within a block.
		fn candidate_events() -> Vec<CandidateEvent<H>>;

		/// Get all the pending inbound messages in the downward message queue for a para.
		fn dmq_contents(
			recipient: ppp::Id,
		) -> Vec<pcp::v2::InboundDownwardMessage<N>>;

		/// Get the contents of all channels addressed to the given recipient. Channels that have no
		/// messages in them are also included.
		fn inbound_hrmp_channels_contents(recipient: ppp::Id) -> BTreeMap<ppp::Id, Vec<pcp::v2::InboundHrmpMessage<N>>>;

		/// Get the validation code from its hash.
		fn validation_code_by_hash(hash: ppp::ValidationCodeHash) -> Option<ppp::ValidationCode>;

		/// Scrape dispute relevant from on-chain, backing votes and resolved disputes.
		fn on_chain_votes() -> Option<ScrapedOnChainVotes<H>>;

		/***** Added in v2 *****/

		/// Get the session info for the given session, if stored.
		///
		/// NOTE: This function is only available since parachain host version 2.
		fn session_info(index: SessionIndex) -> Option<SessionInfo>;

		/// Submits a PVF pre-checking statement into the transaction pool.
		///
		/// NOTE: This function is only available since parachain host version 2.
		fn submit_pvf_check_statement(stmt: PvfCheckStatement, signature: ValidatorSignature);

		/// Returns code hashes of PVFs that require pre-checking by validators in the active set.
		///
		/// NOTE: This function is only available since parachain host version 2.
		fn pvfs_require_precheck() -> Vec<ppp::ValidationCodeHash>;

		/// Fetch the hash of the validation code used by a para, making the given `OccupiedCoreAssumption`.
		///
		/// NOTE: This function is only available since parachain host version 2.
		fn validation_code_hash(para_id: ppp::Id, assumption: OccupiedCoreAssumption)
			-> Option<ppp::ValidationCodeHash>;

		/// Returns all onchain disputes.
		fn disputes() -> Vec<(SessionIndex, CandidateHash, DisputeState<BlockNumber>)>;

		/// Returns execution parameters for the session.
		fn session_executor_params(session_index: SessionIndex) -> Option<ExecutorParams>;

		/// Returns a list of validators that lost a past session dispute and need to be slashed.
		/// NOTE: This function is only available since parachain host version 5.
		fn unapplied_slashes() -> Vec<(SessionIndex, CandidateHash, slashing::PendingSlashes)>;

		/// Returns a merkle proof of a validator session key.
		/// NOTE: This function is only available since parachain host version 5.
		fn key_ownership_proof(
			validator_id: ValidatorId,
		) -> Option<slashing::OpaqueKeyOwnershipProof>;

		/// Submit an unsigned extrinsic to slash validators who lost a dispute about
		/// a candidate of a past session.
		/// NOTE: This function is only available since parachain host version 5.
		fn submit_report_dispute_lost(
			dispute_proof: slashing::DisputeProof,
			key_ownership_proof: slashing::OpaqueKeyOwnershipProof,
		) -> Option<()>;

		/***** Added in v6 *****/

		/// Get the minimum number of backing votes for a parachain candidate.
		/// This is a staging method! Do not use on production runtimes!
		#[api_version(6)]
		fn minimum_backing_votes() -> u32;

<<<<<<< HEAD
		/// Returns a sorted Vec with the `ValidatorIndex` of all disabled validators.
		#[api_version(6)]
		fn disabled_validators() -> Vec<ValidatorIndex>;

		/***** Asynchronous backing *****/
=======
		/***** Added in v7: Asynchronous backing *****/
>>>>>>> 69ed3087

		/// Returns the state of parachain backing for a given para.
		#[api_version(7)]
		fn para_backing_state(_: ppp::Id) -> Option<async_backing::BackingState<H, N>>;

		/// Returns candidate's acceptance limitations for asynchronous backing for a relay parent.
		#[api_version(7)]
		fn async_backing_params() -> AsyncBackingParams;
	}
}<|MERGE_RESOLUTION|>--- conflicted
+++ resolved
@@ -248,15 +248,8 @@
 		#[api_version(6)]
 		fn minimum_backing_votes() -> u32;
 
-<<<<<<< HEAD
-		/// Returns a sorted Vec with the `ValidatorIndex` of all disabled validators.
-		#[api_version(6)]
-		fn disabled_validators() -> Vec<ValidatorIndex>;
-
-		/***** Asynchronous backing *****/
-=======
+
 		/***** Added in v7: Asynchronous backing *****/
->>>>>>> 69ed3087
 
 		/// Returns the state of parachain backing for a given para.
 		#[api_version(7)]
@@ -265,5 +258,11 @@
 		/// Returns candidate's acceptance limitations for asynchronous backing for a relay parent.
 		#[api_version(7)]
 		fn async_backing_params() -> AsyncBackingParams;
+
+		/***** Added in v8 *****/
+
+		/// Returns a sorted Vec with the `ValidatorIndex` of all disabled validators.
+		#[api_version(8)]
+		fn disabled_validators() -> Vec<ValidatorIndex>;
 	}
 }