// Copyright (C) Parity Technologies (UK) Ltd.
// This file is part of Polkadot.

// Polkadot is free software: you can redistribute it and/or modify
// it under the terms of the GNU General Public License as published by
// the Free Software Foundation, either version 3 of the License, or
// (at your option) any later version.

// Polkadot is distributed in the hope that it will be useful,
// but WITHOUT ANY WARRANTY; without even the implied warranty of
// MERCHANTABILITY or FITNESS FOR A PARTICULAR PURPOSE.  See the
// GNU General Public License for more details.

// You should have received a copy of the GNU General Public License
// along with Polkadot.  If not, see <http://www.gnu.org/licenses/>.

//! Polkadot chain configurations.

use beefy_primitives::ecdsa_crypto::AuthorityId as BeefyId;
use grandpa::AuthorityId as GrandpaId;
use pallet_im_online::sr25519::AuthorityId as ImOnlineId;
#[cfg(feature = "westend-native")]
use pallet_staking::Forcing;
use polkadot_primitives::{AccountId, AccountPublic, AssignmentId, ValidatorId};
use sp_authority_discovery::AuthorityId as AuthorityDiscoveryId;
use sp_consensus_babe::AuthorityId as BabeId;

#[cfg(feature = "rococo-native")]
use rococo_runtime as rococo;
#[cfg(feature = "rococo-native")]
use rococo_runtime_constants::currency::UNITS as ROC;
use sc_chain_spec::ChainSpecExtension;
#[cfg(any(feature = "westend-native", feature = "rococo-native"))]
use sc_chain_spec::ChainType;
use serde::{Deserialize, Serialize};
use sp_core::{sr25519, Pair, Public};
use sp_runtime::traits::IdentifyAccount;
#[cfg(feature = "westend-native")]
use sp_runtime::Perbill;
#[cfg(any(feature = "westend-native", feature = "rococo-native"))]
use telemetry::TelemetryEndpoints;
#[cfg(feature = "westend-native")]
use westend_runtime as westend;
#[cfg(feature = "westend-native")]
use westend_runtime_constants::currency::UNITS as WND;

#[cfg(feature = "westend-native")]
const WESTEND_STAGING_TELEMETRY_URL: &str = "wss://telemetry.polkadot.io/submit/";
#[cfg(feature = "rococo-native")]
const ROCOCO_STAGING_TELEMETRY_URL: &str = "wss://telemetry.polkadot.io/submit/";
#[cfg(feature = "rococo-native")]
const VERSI_STAGING_TELEMETRY_URL: &str = "wss://telemetry.polkadot.io/submit/";
#[cfg(any(feature = "westend-native", feature = "rococo-native"))]
const DEFAULT_PROTOCOL_ID: &str = "dot";

/// Node `ChainSpec` extensions.
///
/// Additional parameters for some Substrate core modules,
/// customizable from the chain spec.
#[derive(Default, Clone, Serialize, Deserialize, ChainSpecExtension)]
#[serde(rename_all = "camelCase")]
pub struct Extensions {
	/// Block numbers with known hashes.
	pub fork_blocks: sc_client_api::ForkBlocks<polkadot_primitives::Block>,
	/// Known bad block hashes.
	pub bad_blocks: sc_client_api::BadBlocks<polkadot_primitives::Block>,
	/// The light sync state.
	///
	/// This value will be set by the `sync-state rpc` implementation.
	pub light_sync_state: sc_sync_state_rpc::LightSyncStateExtension,
}

// Generic chain spec, in case when we don't have the native runtime.
pub type GenericChainSpec = service::GenericChainSpec<(), Extensions>;

/// The `ChainSpec` parameterized for the westend runtime.
#[cfg(feature = "westend-native")]
pub type WestendChainSpec = service::GenericChainSpec<(), Extensions>;

/// The `ChainSpec` parameterized for the westend runtime.
// Dummy chain spec, but that is fine when we don't have the native runtime.
#[cfg(not(feature = "westend-native"))]
pub type WestendChainSpec = GenericChainSpec;

/// The `ChainSpec` parameterized for the rococo runtime.
#[cfg(feature = "rococo-native")]
<<<<<<< HEAD
pub type RococoChainSpec = service::GenericChainSpec<(), Extensions>;
=======
pub type RococoChainSpec = service::GenericChainSpec<rococo::RuntimeGenesisConfig, Extensions>;

/// The `ChainSpec` parameterized for the `versi` runtime.
///
/// As of now `Versi` will just be a clone of `Rococo`, until we need it to differ.
pub type VersiChainSpec = RococoChainSpec;
>>>>>>> 50242a61

/// The `ChainSpec` parameterized for the rococo runtime.
// Dummy chain spec, but that is fine when we don't have the native runtime.
#[cfg(not(feature = "rococo-native"))]
pub type RococoChainSpec = GenericChainSpec;

pub fn polkadot_config() -> Result<GenericChainSpec, String> {
	GenericChainSpec::from_json_bytes(&include_bytes!("../chain-specs/polkadot.json")[..])
}

pub fn kusama_config() -> Result<GenericChainSpec, String> {
	GenericChainSpec::from_json_bytes(&include_bytes!("../chain-specs/kusama.json")[..])
}

pub fn westend_config() -> Result<WestendChainSpec, String> {
	WestendChainSpec::from_json_bytes(&include_bytes!("../chain-specs/westend.json")[..])
}

pub fn rococo_config() -> Result<RococoChainSpec, String> {
	RococoChainSpec::from_json_bytes(&include_bytes!("../chain-specs/rococo.json")[..])
}

/// This is a temporary testnet that uses the same runtime as rococo.
pub fn wococo_config() -> Result<RococoChainSpec, String> {
	RococoChainSpec::from_json_bytes(&include_bytes!("../chain-specs/wococo.json")[..])
}

/// The default parachains host configuration.
#[cfg(any(feature = "rococo-native", feature = "westend-native",))]
fn default_parachains_host_configuration(
) -> polkadot_runtime_parachains::configuration::HostConfiguration<polkadot_primitives::BlockNumber>
{
	use polkadot_primitives::{MAX_CODE_SIZE, MAX_POV_SIZE};

	polkadot_runtime_parachains::configuration::HostConfiguration {
		validation_upgrade_cooldown: 2u32,
		validation_upgrade_delay: 2,
		code_retention_period: 1200,
		max_code_size: MAX_CODE_SIZE,
		max_pov_size: MAX_POV_SIZE,
		max_head_data_size: 32 * 1024,
		group_rotation_frequency: 20,
		paras_availability_period: 4,
		max_upward_queue_count: 8,
		max_upward_queue_size: 1024 * 1024,
		max_downward_message_size: 1024 * 1024,
		max_upward_message_size: 50 * 1024,
		max_upward_message_num_per_candidate: 5,
		hrmp_sender_deposit: 0,
		hrmp_recipient_deposit: 0,
		hrmp_channel_max_capacity: 8,
		hrmp_channel_max_total_size: 8 * 1024,
		hrmp_max_parachain_inbound_channels: 4,
		hrmp_channel_max_message_size: 1024 * 1024,
		hrmp_max_parachain_outbound_channels: 4,
		hrmp_max_message_num_per_candidate: 5,
		dispute_period: 6,
		no_show_slots: 2,
		n_delay_tranches: 25,
		needed_approvals: 2,
		relay_vrf_modulo_samples: 2,
		zeroth_delay_tranche_width: 0,
		minimum_validation_upgrade_delay: 5,
		..Default::default()
	}
}

#[cfg(any(feature = "rococo-native", feature = "westend-native",))]
#[test]
fn default_parachains_host_configuration_is_consistent() {
	default_parachains_host_configuration().panic_if_not_consistent();
}

#[cfg(feature = "westend-native")]
fn westend_session_keys(
	babe: BabeId,
	grandpa: GrandpaId,
	im_online: ImOnlineId,
	para_validator: ValidatorId,
	para_assignment: AssignmentId,
	authority_discovery: AuthorityDiscoveryId,
	beefy: BeefyId,
) -> westend::SessionKeys {
	westend::SessionKeys {
		babe,
		grandpa,
		im_online,
		para_validator,
		para_assignment,
		authority_discovery,
		beefy,
	}
}

#[cfg(feature = "rococo-native")]
fn rococo_session_keys(
	babe: BabeId,
	grandpa: GrandpaId,
	im_online: ImOnlineId,
	para_validator: ValidatorId,
	para_assignment: AssignmentId,
	authority_discovery: AuthorityDiscoveryId,
	beefy: BeefyId,
) -> rococo_runtime::SessionKeys {
	rococo_runtime::SessionKeys {
		babe,
		grandpa,
		im_online,
		para_validator,
		para_assignment,
		authority_discovery,
		beefy,
	}
}

#[cfg(feature = "westend-native")]
fn westend_staging_testnet_config_genesis() -> serde_json::Value {
	use hex_literal::hex;
	use sp_core::crypto::UncheckedInto;

	// Following keys are used in genesis config for development chains.
	// DO NOT use them in production chains as the secret seed is public.
	//
	// SECRET_SEED="slow awkward present example safe bundle science ocean cradle word tennis earn"
	// subkey inspect -n polkadot "$SECRET_SEED"
	let endowed_accounts = vec![
		// 15S75FkhCWEowEGfxWwVfrW3LQuy8w8PNhVmrzfsVhCMjUh1
		hex!["c416837e232d9603e83162ef4bda08e61580eeefe60fe92fc044aa508559ae42"].into(),
	];
	// SECRET=$SECRET_SEED ./scripts/prepare-test-net.sh 4
	let initial_authorities: Vec<(
		AccountId,
		AccountId,
		BabeId,
		GrandpaId,
		ImOnlineId,
		ValidatorId,
		AssignmentId,
		AuthorityDiscoveryId,
		BeefyId,
	)> = vec![
		(
			//5EvydUTtHvt39Khac3mMxNPgzcfu49uPDzUs3TL7KEzyrwbw
			hex!["7ecfd50629cdd246649959d88d490b31508db511487e111a52a392e6e458f518"].into(),
			//5HQyX5gyy77m9QLXguAhiwjTArHYjYspeY98dYDu1JDetfZg
			hex!["eca2cca09bdc66a7e6d8c3d9499a0be2ad4690061be8a9834972e17d13d2fe7e"].into(),
			//5G13qYRudTyttwTJvHvnwp8StFtcfigyPnwfD4v7LNopsnX4
			hex!["ae27367cb77850fb195fe1f9c60b73210409e68c5ad953088070f7d8513d464c"]
				.unchecked_into(),
			//5Eb7wM65PNgtY6e33FEAzYtU5cRTXt6WQvZTnzaKQwkVcABk
			hex!["6faae44b21c6f2681a7f60df708e9f79d340f7d441d28bd987fab8d05c6487e8"]
				.unchecked_into(),
			//5CdS2wGo4qdTQceVfEnbZH8vULeBrnGYCxSCxDna4tQSMV6y
			hex!["18f5d55f138bfa8e0ea26ed6fa56817b247de3c2e2030a908c63fb37c146473f"]
				.unchecked_into(),
			//5FqMLAgygdX9UqzukDp15Uid9PAKdFAR621U7xtp5ut2NfrW
			hex!["a6c1a5b501985a83cb1c37630c5b41e6b0a15b3675b2fd94694758e6cfa6794d"]
				.unchecked_into(),
			//5DhXAV75BKvF9o447ikWqLttyL2wHtLMFSX7GrsKF9Ny61Ta
			hex!["485051748ab9c15732f19f3fbcf1fd00a6d9709635f084505107fbb059c33d2f"]
				.unchecked_into(),
			//5GNHfmrtWLTawnGCmc39rjAEiW97vKvE7DGePYe4am5JtE4i
			hex!["be59ed75a72f7b47221ce081ba4262cf2e1ea7867e30e0b3781822f942b97677"]
				.unchecked_into(),
			//5DA6Z8RUF626stn94aTRBCeobDCYcFbU7Pdk4Tz1R9vA8B8F
			hex!["0207e43990799e1d02b0507451e342a1240ff836ea769c57297589a5fd072ad8f4"]
				.unchecked_into(),
		),
		(
			//5DFpvDUdCgw54E3E357GR1PyJe3Ft9s7Qyp7wbELAoJH9RQa
			hex!["34b7b3efd35fcc3c1926ca065381682b1af29b57dabbcd091042c6de1d541b7d"].into(),
			//5DZSSsND5wCjngvyXv27qvF3yPzt3MCU8rWnqNy4imqZmjT8
			hex!["4226796fa792ac78875e023ff2e30e3c2cf79f0b7b3431254cd0f14a3007bc0e"].into(),
			//5CPrgfRNDQvQSnLRdeCphP3ibj5PJW9ESbqj2fw29vBMNQNn
			hex!["0e9b60f04be3bffe362eb2212ea99d2b909b052f4bff7c714e13c2416a797f5d"]
				.unchecked_into(),
			//5FXFsPReTUEYPRNKhbTdUathcWBsxTNsLbk2mTpYdKCJewjA
			hex!["98f4d81cb383898c2c3d54dab28698c0f717c81b509cb32dc6905af3cc697b18"]
				.unchecked_into(),
			//5CDYSCJK91r8y2r1V4Ddrit4PFMEkwZXJe8mNBqGXJ4xWCWq
			hex!["06bd7dd4ab4c808c7d09d9cb6bd27fbcd99ad8400e99212b335056c475c24031"]
				.unchecked_into(),
			//5CZjurB78XbSHf6SLkLhCdkqw52Zm7aBYUDdfkLqEDWJ9Zhj
			hex!["162508accd470e379b04cb0c7c60b35a7d5357e84407a89ed2dd48db4b726960"]
				.unchecked_into(),
			//5DkAqCtSjUMVoJFauuGoAbSEgn2aFCRGziKJiLGpPwYgE1pS
			hex!["4a559c028b69a7f784ce553393e547bec0aa530352157603396d515f9c83463b"]
				.unchecked_into(),
			//5GsBt9MhGwkg8Jfb1F9LAy2kcr88WNyNy4L5ezwbCr8NWKQU
			hex!["d464908266c878acbf181bf8fda398b3aa3fd2d05508013e414aaece4cf0d702"]
				.unchecked_into(),
			//5DtJVkz8AHevEnpszy3X4dUcPvACW6x1qBMQZtFxjexLr5bq
			hex!["02fdf30222d2cb88f2376d558d3de9cb83f9fde3aa4b2dd40c93e3104e3488bcd2"]
				.unchecked_into(),
		),
		(
			//5E2cob2jrXsBkTih56pizwSqENjE4siaVdXhaD6akLdDyVq7
			hex!["56e0f73c563d49ee4a3971c393e17c44eaa313dabad7fcf297dc3271d803f303"].into(),
			//5D4rNYgP9uFNi5GMyDEXTfiaFLjXyDEEX2VvuqBVi3f1qgCh
			hex!["2c58e5e1d5aef77774480cead4f6876b1a1a6261170166995184d7f86140572b"].into(),
			//5Ea2D65KXqe625sz4uV1jjhSfuigVnkezC8VgEj9LXN7ERAk
			hex!["6ed45cb7af613be5d88a2622921e18d147225165f24538af03b93f2a03ce6e13"]
				.unchecked_into(),
			//5G4kCbgqUhEyrRHCyFwFEkgBZXoYA8sbgsRxT9rY8Tp5Jj5F
			hex!["b0f8d2b9e4e1eafd4dab6358e0b9d5380d78af27c094e69ae9d6d30ca300fd86"]
				.unchecked_into(),
			//5HVhFBLFTKSZK9fX6RktckWDTgYNoSd33fgonsEC8zfr4ddm
			hex!["f03c3e184b2883eec9beaeb97f54321587e7476b228831ea0b5fc6da847ea975"]
				.unchecked_into(),
			//5CS7thd2n54WfqeKU3cjvZzK4z5p7zku1Zw97mSzXgPioAAs
			hex!["1055100a283968271a0781450b389b9093231be809be1e48a305ebad2a90497e"]
				.unchecked_into(),
			//5DSaL4ZmSYarZSazhL5NQh7LT6pWhNRDcefk2QS9RxEXfsJe
			hex!["3cea4ab74bab4adf176cf05a6e18c1599a7bc217d4c6c217275bfbe3b037a527"]
				.unchecked_into(),
			//5CaNLkYEbFYXZodXhd3UjV6RNLjFGNLiYafc8X5NooMkZiAq
			hex!["169faa81aebfe74533518bda28567f2e2664014c8905aa07ea003336afda5a58"]
				.unchecked_into(),
			//5ERwhKiePayukzZStMuzGzRJGxGRFpwxYUXVarQpMSMrXzDS
			hex!["03429d0d20f6ac5ca8b349f04d014f7b5b864acf382a744104d5d9a51108156c0f"]
				.unchecked_into(),
		),
		(
			//5H6j9ovzYk9opckVjvM9SvVfaK37ASTtPTzWeRfqk1tgLJUN
			hex!["deb804ed2ed2bb696a3dd4ed7de4cd5c496528a2b204051c6ace385bacd66a3a"].into(),
			//5DJ51tMW916mGwjMpfS1o9skcNt6Sb28YnZQXaKVg4h89agE
			hex!["366da6a748afedb31f07902f2de36ab265beccee37762d3ae1f237de234d9c36"].into(),
			//5CSPYDYoCDGSoSLgSp4EHkJ52YasZLHG2woqhPZkdbtNQpke
			hex!["1089bc0cd60237d061872925e81d36c9d9205d250d5d8b542c8e08a8ecf1b911"]
				.unchecked_into(),
			//5ChfdrAqmLjCeDJvynbMjcxYLHYzPe8UWXd3HnX9JDThUMbn
			hex!["1c309a70b4e274314b84c9a0a1f973c9c4fc084df5479ef686c54b1ae4950424"]
				.unchecked_into(),
			//5DnsMm24575xK2b2aGfmafiDxwCet6Mr4iiZQeDdWvi8CzuF
			hex!["4c64868ba6d8ace235d3efb4c10d745a67cf3bdfeae23b264d7ea2f3439dec42"]
				.unchecked_into(),
			//5D8C3HHEp5E8fJsXRD56494F413CdRSR9QKGXe7v5ZEfymdj
			hex!["2ee4d78f328db178c54f205ac809da12e291a33bcbd4f29f081ce7e74bdc5044"]
				.unchecked_into(),
			//5GxeTYCGmp1C3ZRLDkRWqJc6gB2GYmuqnygweuH3vsivMQq6
			hex!["d88e40e3c2c7a7c5abf96ffdd8f7b7bec8798cc277bc97e255881871ab73b529"]
				.unchecked_into(),
			//5DoGpsgSLcJsHa9B8V4PKjxegWAqDZttWfxicAd68prUX654
			hex!["4cb3863271b70daa38612acd5dae4f5afcb7c165fa277629e5150d2214df322a"]
				.unchecked_into(),
			//5G1KLjqFyMsPAodnjSRkwRFJztTTEzmZWxow2Q3ZSRCPdthM
			hex!["03be5ec86d10a94db89c9b7a396d3c7742e3bec5f85159d4cf308cef505966ddf5"]
				.unchecked_into(),
		),
	];

	const ENDOWMENT: u128 = 1_000_000 * WND;
	const STASH: u128 = 100 * WND;

	serde_json::json!({
		"balances": {
			"balances": endowed_accounts
				.iter()
				.map(|k: &AccountId| (k.clone(), ENDOWMENT))
				.chain(initial_authorities.iter().map(|x| (x.0.clone(), STASH)))
				.collect::<Vec<_>>(),
		},
		"session": {
			"keys": initial_authorities
				.iter()
				.map(|x| {
					(
						x.0.clone(),
						x.0.clone(),
						westend_session_keys(
							x.2.clone(),
							x.3.clone(),
							x.4.clone(),
							x.5.clone(),
							x.6.clone(),
							x.7.clone(),
							x.8.clone(),
						),
					)
				})
				.collect::<Vec<_>>(),
		},
		"staking": {
			"validatorCount": 50,
			"minimumValidatorCount": 4,
			"stakers": initial_authorities
				.iter()
				.map(|x| (x.0.clone(), x.0.clone(), STASH, westend::StakerStatus::<AccountId>::Validator))
				.collect::<Vec<_>>(),
			"invulnerables": initial_authorities.iter().map(|x| x.0.clone()).collect::<Vec<_>>(),
			"forceEra": Forcing::ForceNone,
			"slashRewardFraction": Perbill::from_percent(10),
		},
		"babe": {
			"epochConfig": Some(westend::BABE_GENESIS_EPOCH_CONFIG),
		},
		"sudo": { "key": Some(endowed_accounts[0].clone()) },
		"configuration": {
			"config": default_parachains_host_configuration(),
		},
		"registrar": {
			"nextFreeParaId": polkadot_primitives::LOWEST_PUBLIC_ID,
		},
	})
}

#[cfg(feature = "rococo-native")]
fn rococo_staging_testnet_config_genesis() -> serde_json::Value {
	use hex_literal::hex;
	use sp_core::crypto::UncheckedInto;

	// subkey inspect "$SECRET"
	let endowed_accounts = vec![
		// 5DwBmEFPXRESyEam5SsQF1zbWSCn2kCjyLW51hJHXe9vW4xs
		hex!["52bc71c1eca5353749542dfdf0af97bf764f9c2f44e860cd485f1cd86400f649"].into(),
	];

	// ./scripts/prepare-test-net.sh 8
	let initial_authorities: Vec<(
		AccountId,
		AccountId,
		BabeId,
		GrandpaId,
		ImOnlineId,
		ValidatorId,
		AssignmentId,
		AuthorityDiscoveryId,
		BeefyId,
	)> = vec![
		(
			//5EHZkbp22djdbuMFH9qt1DVzSCvqi3zWpj6DAYfANa828oei
			hex!["62475fe5406a7cb6a64c51d0af9d3ab5c2151bcae982fb812f7a76b706914d6a"].into(),
			//5FeSEpi9UYYaWwXXb3tV88qtZkmSdB3mvgj3pXkxKyYLGhcd
			hex!["9e6e781a76810fe93187af44c79272c290c2b9e2b8b92ee11466cd79d8023f50"].into(),
			//5Fh6rDpMDhM363o1Z3Y9twtaCPfizGQWCi55BSykTQjGbP7H
			hex!["a076ef1280d768051f21d060623da3ab5b56944d681d303ed2d4bf658c5bed35"]
				.unchecked_into(),
			//5CPd3zoV9Aaah4xWucuDivMHJ2nEEmpdi864nPTiyRZp4t87
			hex!["0e6d7d1afbcc6547b92995a394ba0daed07a2420be08220a5a1336c6731f0bfa"]
				.unchecked_into(),
			//5F7BEa1LGFksUihyatf3dCDYneB8pWzVyavnByCsm5nBgezi
			hex!["86975a37211f8704e947a365b720f7a3e2757988eaa7d0f197e83dba355ef743"]
				.unchecked_into(),
			//5CP6oGfwqbEfML8efqm1tCZsUgRsJztp9L8ZkEUxA16W8PPz
			hex!["0e07a51d3213842f8e9363ce8e444255990a225f87e80a3d651db7841e1a0205"]
				.unchecked_into(),
			//5HQdwiDh8Qtd5dSNWajNYpwDvoyNWWA16Y43aEkCNactFc2b
			hex!["ec60e71fe4a567ef9fef99d4bbf37ffae70564b41aa6f94ef0317c13e0a5477b"]
				.unchecked_into(),
			//5HbSgM72xVuscsopsdeG3sCSCYdAeM1Tay9p79N6ky6vwDGq
			hex!["f49eae66a0ac9f610316906ec8f1a0928e20d7059d76a5ca53cbcb5a9b50dd3c"]
				.unchecked_into(),
			//5DPSWdgw38Spu315r6LSvYCggeeieBAJtP5A1qzuzKhqmjVu
			hex!["034f68c5661a41930c82f26a662276bf89f33467e1c850f2fb8ef687fe43d62276"]
				.unchecked_into(),
		),
		(
			//5DvH8oEjQPYhzCoQVo7WDU91qmQfLZvxe9wJcrojmJKebCmG
			hex!["520b48452969f6ddf263b664de0adb0c729d0e0ad3b0e5f3cb636c541bc9022a"].into(),
			//5ENZvCRzyXJJYup8bM6yEzb2kQHEb1NDpY2ZEyVGBkCfRdj3
			hex!["6618289af7ae8621981ffab34591e7a6486e12745dfa3fd3b0f7e6a3994c7b5b"].into(),
			//5DLjSUfqZVNAADbwYLgRvHvdzXypiV1DAEaDMjcESKTcqMoM
			hex!["38757d0de00a0c739e7d7984ef4bc01161bd61e198b7c01b618425c16bb5bd5f"]
				.unchecked_into(),
			//5HnDVBN9mD6mXyx8oryhDbJtezwNSj1VRXgLoYCBA6uEkiao
			hex!["fcd5f87a6fd5707a25122a01b4dac0a8482259df7d42a9a096606df1320df08d"]
				.unchecked_into(),
			//5DhyXZiuB1LvqYKFgT5tRpgGsN3is2cM9QxgW7FikvakbAZP
			hex!["48a910c0af90898f11bd57d37ceaea53c78994f8e1833a7ade483c9a84bde055"]
				.unchecked_into(),
			//5EPEWRecy2ApL5n18n3aHyU1956zXTRqaJpzDa9DoqiggNwF
			hex!["669a10892119453e9feb4e3f1ee8e028916cc3240022920ad643846fbdbee816"]
				.unchecked_into(),
			//5ES3fw5X4bndSgLNmtPfSbM2J1kLqApVB2CCLS4CBpM1UxUZ
			hex!["68bf52c482630a8d1511f2edd14f34127a7d7082219cccf7fd4c6ecdb535f80d"]
				.unchecked_into(),
			//5HeXbwb5PxtcRoopPZTp5CQun38atn2UudQ8p2AxR5BzoaXw
			hex!["f6f8fe475130d21165446a02fb1dbce3a7bf36412e5d98f4f0473aed9252f349"]
				.unchecked_into(),
			//5F7nTtN8MyJV4UsXpjg7tHSnfANXZ5KRPJmkASc1ZSH2Xoa5
			hex!["03a90c2bb6d3b7000020f6152fe2e5002fa970fd1f42aafb6c8edda8dacc2ea77e"]
				.unchecked_into(),
		),
		(
			//5FPMzsezo1PRxYbVpJMWK7HNbR2kUxidsAAxH4BosHa4wd6S
			hex!["92ef83665b39d7a565e11bf8d18d41d45a8011601c339e57a8ea88c8ff7bba6f"].into(),
			//5G6NQidFG7YiXsvV7hQTLGArir9tsYqD4JDxByhgxKvSKwRx
			hex!["b235f57244230589523271c27b8a490922ffd7dccc83b044feaf22273c1dc735"].into(),
			//5GpZhzAVg7SAtzLvaAC777pjquPEcNy1FbNUAG2nZvhmd6eY
			hex!["d2644c1ab2c63a3ad8d40ad70d4b260969e3abfe6d7e6665f50dc9f6365c9d2a"]
				.unchecked_into(),
			//5HAes2RQYPbYKbLBfKb88f4zoXv6pPA6Ke8CjN7dob3GpmSP
			hex!["e1b68fbd84333e31486c08e6153d9a1415b2e7e71b413702b7d64e9b631184a1"]
				.unchecked_into(),
			//5HTXBf36LXmkFWJLokNUK6fPxVpkr2ToUnB1pvaagdGu4c1T
			hex!["ee93e26259decb89afcf17ef2aa0fa2db2e1042fb8f56ecfb24d19eae8629878"]
				.unchecked_into(),
			//5FtAGDZYJKXkhVhAxCQrXmaP7EE2mGbBMfmKDHjfYDgq2BiU
			hex!["a8e61ffacafaf546283dc92d14d7cc70ea0151a5dd81fdf73ff5a2951f2b6037"]
				.unchecked_into(),
			//5CtK7JHv3h6UQZ44y54skxdwSVBRtuxwPE1FYm7UZVhg8rJV
			hex!["244f3421b310c68646e99cdbf4963e02067601f57756b072a4b19431448c186e"]
				.unchecked_into(),
			//5D4r6YaB6F7A7nvMRHNFNF6zrR9g39bqDJFenrcaFmTCRwfa
			hex!["2c57f81fd311c1ab53813c6817fe67f8947f8d39258252663b3384ab4195494d"]
				.unchecked_into(),
			//5EPoHj8uV4fFKQHYThc6Z9fDkU7B6ih2ncVzQuDdNFb8UyhF
			hex!["039d065fe4f9234f0a4f13cc3ae585f2691e9c25afa469618abb6645111f607a53"]
				.unchecked_into(),
		),
		(
			//5DMNx7RoX6d7JQ38NEM7DWRcW2THu92LBYZEWvBRhJeqcWgR
			hex!["38f3c2f38f6d47f161e98c697bbe3ca0e47c033460afda0dda314ab4222a0404"].into(),
			//5GGdKNDr9P47dpVnmtq3m8Tvowwf1ot1abw6tPsTYYFoKm2v
			hex!["ba0898c1964196474c0be08d364cdf4e9e1d47088287f5235f70b0590dfe1704"].into(),
			//5EjkyPCzR2SjhDZq8f7ufsw6TfkvgNRepjCRQFc4TcdXdaB1
			hex!["764186bc30fd5a02477f19948dc723d6d57ab174debd4f80ed6038ec960bfe21"]
				.unchecked_into(),
			//5DJV3zCBTJBLGNDCcdWrYxWDacSz84goGTa4pFeKVvehEBte
			hex!["36be9069cdb4a8a07ecd51f257875150f0a8a1be44a10d9d98dabf10a030aef4"]
				.unchecked_into(),
			//5FHf8kpK4fPjEJeYcYon2gAPwEBubRvtwpzkUbhMWSweKPUY
			hex!["8e95b9b5b4dc69790b67b566567ca8bf8cdef3a3a8bb65393c0d1d1c87cd2d2c"]
				.unchecked_into(),
			//5F9FsRjpecP9GonktmtFL3kjqNAMKjHVFjyjRdTPa4hbQRZA
			hex!["882d72965e642677583b333b2d173ac94b5fd6c405c76184bb14293be748a13b"]
				.unchecked_into(),
			//5F1FZWZSj3JyTLs8sRBxU6QWyGLSL9BMRtmSKDmVEoiKFxSP
			hex!["821271c99c958b9220f1771d9f5e29af969edfa865631dba31e1ab7bc0582b75"]
				.unchecked_into(),
			//5CtgRR74VypK4h154s369abs78hDUxZSJqcbWsfXvsjcHJNA
			hex!["2496f28d887d84705c6dae98aee8bf90fc5ad10bb5545eca1de6b68425b70f7c"]
				.unchecked_into(),
			//5CPx6dsr11SCJHKFkcAQ9jpparS7FwXQBrrMznRo4Hqv1PXz
			hex!["0307d29bbf6a5c4061c2157b44fda33b7bb4ec52a5a0305668c74688cedf288d58"]
				.unchecked_into(),
		),
		(
			//5C8AL1Zb4bVazgT3EgDxFgcow1L4SJjVu44XcLC9CrYqFN4N
			hex!["02a2d8cfcf75dda85fafc04ace3bcb73160034ed1964c43098fb1fe831de1b16"].into(),
			//5FLYy3YKsAnooqE4hCudttAsoGKbVG3hYYBtVzwMjJQrevPa
			hex!["90cab33f0bb501727faa8319f0845faef7d31008f178b65054b6629fe531b772"].into(),
			//5Et3tfbVf1ByFThNAuUq5pBssdaPPskip5yob5GNyUFojXC7
			hex!["7c94715e5dd8ab54221b1b6b2bfa5666f593f28a92a18e28052531de1bd80813"]
				.unchecked_into(),
			//5EX1JBghGbQqWohTPU6msR9qZ2nYPhK9r3RTQ2oD1K8TCxaG
			hex!["6c878e33b83c20324238d22240f735457b6fba544b383e70bb62a27b57380c81"]
				.unchecked_into(),
			//5GqL8RbVAuNXpDhjQi1KrS1MyNuKhvus2AbmQwRGjpuGZmFu
			hex!["d2f9d537ffa59919a4028afdb627c14c14c97a1547e13e8e82203d2049b15b1a"]
				.unchecked_into(),
			//5EUNaBpX9mJgcmLQHyG5Pkms6tbDiKuLbeTEJS924Js9cA1N
			hex!["6a8570b9c6408e54bacf123cc2bb1b0f087f9c149147d0005badba63a5a4ac01"]
				.unchecked_into(),
			//5CaZuueRVpMATZG4hkcrgDoF4WGixuz7zu83jeBdY3bgWGaG
			hex!["16c69ea8d595e80b6736f44be1eaeeef2ac9c04a803cc4fd944364cb0d617a33"]
				.unchecked_into(),
			//5DABsdQCDUGuhzVGWe5xXzYQ9rtrVxRygW7RXf9Tsjsw1aGJ
			hex!["306ac5c772fe858942f92b6e28bd82fb7dd8cdd25f9a4626c1b0eee075fcb531"]
				.unchecked_into(),
			//5H91T5mHhoCw9JJG4NjghDdQyhC6L7XcSuBWKD3q3TAhEVvQ
			hex!["02fb0330356e63a35dd930bc74525edf28b3bf5eb44aab9e9e4962c8309aaba6a6"]
				.unchecked_into(),
		),
		(
			//5C8XbDXdMNKJrZSrQURwVCxdNdk8AzG6xgLggbzuA399bBBF
			hex!["02ea6bfa8b23b92fe4b5db1063a1f9475e3acd0ab61e6b4f454ed6ba00b5f864"].into(),
			//5GsyzFP8qtF8tXPSsjhjxAeU1v7D1PZofuQKN9TdCc7Dp1JM
			hex!["d4ffc4c05b47d1115ad200f7f86e307b20b46c50e1b72a912ec4f6f7db46b616"].into(),
			//5GHWB8ZDzegLcMW7Gdd1BS6WHVwDdStfkkE4G7KjPjZNJBtD
			hex!["bab3cccdcc34401e9b3971b96a662686cf755aa869a5c4b762199ce531b12c5b"]
				.unchecked_into(),
			//5GzDPGbUM9uH52ZEwydasTj8edokGUJ7vEpoFWp9FE1YNuFB
			hex!["d9c056c98ca0e6b4eb7f5c58c007c1db7be0fe1f3776108f797dd4990d1ccc33"]
				.unchecked_into(),
			//5GWZbVkJEfWZ7fRca39YAQeqri2Z7pkeHyd7rUctUHyQifLp
			hex!["c4a980da30939d5bb9e4a734d12bf81259ae286aa21fa4b65405347fa40eff35"]
				.unchecked_into(),
			//5CmLCFeSurRXXtwMmLcVo7sdJ9EqDguvJbuCYDcHkr3cpqyE
			hex!["1efc23c0b51ad609ab670ecf45807e31acbd8e7e5cb7c07cf49ee42992d2867c"]
				.unchecked_into(),
			//5DnsSy8a8pfE2aFjKBDtKw7WM1V4nfE5sLzP15MNTka53GqS
			hex!["4c64d3f06d28adeb36a892fdaccecace150bec891f04694448a60b74fa469c22"]
				.unchecked_into(),
			//5CZdFnyzZvKetZTeUwj5APAYskVJe4QFiTezo5dQNsrnehGd
			hex!["160ea09c5717270e958a3da42673fa011613a9539b2e4ebcad8626bc117ca04a"]
				.unchecked_into(),
			//5HgoR9JJkdBusxKrrs3zgd3ToppgNoGj1rDyAJp4e7eZiYyT
			hex!["020019a8bb188f8145d02fa855e9c36e9914457d37c500e03634b5223aa5702474"]
				.unchecked_into(),
		),
		(
			//5HinEonzr8MywkqedcpsmwpxKje2jqr9miEwuzyFXEBCvVXM
			hex!["fa373e25a1c4fe19c7148acde13bc3db1811cf656dc086820f3dda736b9c4a00"].into(),
			//5EHJbj6Td6ks5HDnyfN4ttTSi57osxcQsQexm7XpazdeqtV7
			hex!["62145d721967bd88622d08625f0f5681463c0f1b8bcd97eb3c2c53f7660fd513"].into(),
			//5EeCsC58XgJ1DFaoYA1WktEpP27jvwGpKdxPMFjicpLeYu96
			hex!["720537e2c1c554654d73b3889c3ef4c3c2f95a65dd3f7c185ebe4afebed78372"]
				.unchecked_into(),
			//5DnEySxbnppWEyN8cCLqvGjAorGdLRg2VmkY96dbJ1LHFK8N
			hex!["4bea0b37e0cce9bddd80835fa2bfd5606f5dcfb8388bbb10b10c483f0856cf14"]
				.unchecked_into(),
			//5E1Y1FJ7dVP7qtE3wm241pTm72rTMcDT5Jd8Czv7Pwp7N3AH
			hex!["560d90ca51e9c9481b8a9810060e04d0708d246714960439f804e5c6f40ca651"]
				.unchecked_into(),
			//5CAC278tFCHAeHYqE51FTWYxHmeLcENSS1RG77EFRTvPZMJT
			hex!["042f07fc5268f13c026bbe199d63e6ac77a0c2a780f71cda05cee5a6f1b3f11f"]
				.unchecked_into(),
			//5HjRTLWcQjZzN3JDvaj1UzjNSayg5ZD9ZGWMstaL7Ab2jjAa
			hex!["fab485e87ed1537d089df521edf983a777c57065a702d7ed2b6a2926f31da74f"]
				.unchecked_into(),
			//5ELv74v7QcsS6FdzvG4vL2NnYDGWmRnJUSMKYwdyJD7Xcdi7
			hex!["64d59feddb3d00316a55906953fb3db8985797472bd2e6c7ea1ab730cc339d7f"]
				.unchecked_into(),
			//5FaUcPt4fPz93vBhcrCJqmDkjYZ7jCbzAF56QJoCmvPaKrmx
			hex!["033f1a6d47fe86f88934e4b83b9fae903b92b5dcf4fec97d5e3e8bf4f39df03685"]
				.unchecked_into(),
		),
		(
			//5Ey3NQ3dfabaDc16NUv7wRLsFCMDFJSqZFzKVycAsWuUC6Di
			hex!["8062e9c21f1d92926103119f7e8153cebdb1e5ab3e52d6f395be80bb193eab47"].into(),
			//5HiWsuSBqt8nS9pnggexXuHageUifVPKPHDE2arTKqhTp1dV
			hex!["fa0388fa88f3f0cb43d583e2571fbc0edad57dff3a6fd89775451dd2c2b8ea00"].into(),
			//5H168nKX2Yrfo3bxj7rkcg25326Uv3CCCnKUGK6uHdKMdPt8
			hex!["da6b2df18f0f9001a6dcf1d301b92534fe9b1f3ccfa10c49449fee93adaa8349"]
				.unchecked_into(),
			//5DrA2fZdzmNqT5j6DXNwVxPBjDV9jhkAqvjt6Us3bQHKy3cF
			hex!["4ee66173993dd0db5d628c4c9cb61a27b76611ad3c3925947f0d0011ee2c5dcc"]
				.unchecked_into(),
			//5FNFDUGNLUtqg5LgrwYLNmBiGoP8KRxsvQpBkc7GQP6qaBUG
			hex!["92156f54a114ee191415898f2da013d9db6a5362d6b36330d5fc23e27360ab66"]
				.unchecked_into(),
			//5Gx6YeNhynqn8qkda9QKpc9S7oDr4sBrfAu516d3sPpEt26F
			hex!["d822d4088b20dca29a580a577a97d6f024bb24c9550bebdfd7d2d18e946a1c7d"]
				.unchecked_into(),
			//5DhDcHqwxoes5s89AyudGMjtZXx1nEgrk5P45X88oSTR3iyx
			hex!["481538f8c2c011a76d7d57db11c2789a5e83b0f9680dc6d26211d2f9c021ae4c"]
				.unchecked_into(),
			//5DqAvikdpfRdk5rR35ZobZhqaC5bJXZcEuvzGtexAZP1hU3T
			hex!["4e262811acdfe94528bfc3c65036080426a0e1301b9ada8d687a70ffcae99c26"]
				.unchecked_into(),
			//5E41Znrr2YtZu8bZp3nvRuLVHg3jFksfQ3tXuviLku4wsao7
			hex!["025e84e95ed043e387ddb8668176b42f8e2773ddd84f7f58a6d9bf436a4b527986"]
				.unchecked_into(),
		),
	];

	const ENDOWMENT: u128 = 1_000_000 * ROC;
	const STASH: u128 = 100 * ROC;

	serde_json::json!({
		"balances": {
			"balances": endowed_accounts
				.iter()
				.map(|k: &AccountId| (k.clone(), ENDOWMENT))
				.chain(initial_authorities.iter().map(|x| (x.0.clone(), STASH)))
				.collect::<Vec<_>>(),
		},
		"session": {
			"keys": initial_authorities
				.iter()
				.map(|x| {
					(
						x.0.clone(),
						x.0.clone(),
						rococo_session_keys(
							x.2.clone(),
							x.3.clone(),
							x.4.clone(),
							x.5.clone(),
							x.6.clone(),
							x.7.clone(),
							x.8.clone(),
						),
					)
				})
				.collect::<Vec<_>>(),
		},
		"babe": {
			"epochConfig": Some(rococo_runtime::BABE_GENESIS_EPOCH_CONFIG),
		},
		"sudo": { "key": Some(endowed_accounts[0].clone()) },
		"configuration": {
			"config": default_parachains_host_configuration(),
		},
		"registrar": {
			"nextFreeParaId": polkadot_primitives::LOWEST_PUBLIC_ID,
		},
	})
}

/// Westend staging testnet config.
#[cfg(feature = "westend-native")]
pub fn westend_staging_testnet_config() -> Result<WestendChainSpec, String> {
	Ok(WestendChainSpec::builder(
		westend::WASM_BINARY.ok_or("Westend development wasm not available")?,
		Default::default(),
	)
	.with_name("Westend Staging Testnet")
	.with_id("westend_staging_testnet")
	.with_chain_type(ChainType::Live)
	.with_genesis_config_patch(westend_staging_testnet_config_genesis())
	.with_telemetry_endpoints(
		TelemetryEndpoints::new(vec![(WESTEND_STAGING_TELEMETRY_URL.to_string(), 0)])
			.expect("Westend Staging telemetry url is valid; qed"),
	)
	.with_protocol_id(DEFAULT_PROTOCOL_ID)
	.build())
}

/// Rococo staging testnet config.
#[cfg(feature = "rococo-native")]
pub fn rococo_staging_testnet_config() -> Result<RococoChainSpec, String> {
<<<<<<< HEAD
	Ok(RococoChainSpec::builder(
		rococo::WASM_BINARY.ok_or("Rococo development wasm not available")?,
=======
	let wasm_binary = rococo::WASM_BINARY.ok_or("Rococo development wasm not available")?;
	let boot_nodes = vec![];

	Ok(RococoChainSpec::from_genesis(
		"Rococo Staging Testnet",
		"rococo_staging_testnet",
		ChainType::Live,
		move || rococo_staging_testnet_config_genesis(wasm_binary),
		boot_nodes,
		Some(
			TelemetryEndpoints::new(vec![(ROCOCO_STAGING_TELEMETRY_URL.to_string(), 0)])
				.expect("Rococo Staging telemetry url is valid; qed"),
		),
		Some(DEFAULT_PROTOCOL_ID),
		None,
		None,
>>>>>>> 50242a61
		Default::default(),
	)
	.with_name("Rococo Staging Testnet")
	.with_id("rococo_staging_testnet")
	.with_chain_type(ChainType::Live)
	.with_genesis_config_patch(rococo_staging_testnet_config_genesis())
	.with_telemetry_endpoints(
		TelemetryEndpoints::new(vec![(ROCOCO_STAGING_TELEMETRY_URL.to_string(), 0)])
			.expect("Rococo Staging telemetry url is valid; qed"),
	)
	.with_protocol_id(DEFAULT_PROTOCOL_ID)
	.build())
}

pub fn versi_chain_spec_properties() -> serde_json::map::Map<String, serde_json::Value> {
	serde_json::json!({
		"ss58Format": 42,
		"tokenDecimals": 12,
		"tokenSymbol": "VRS",
	})
	.as_object()
	.expect("Map given; qed")
	.clone()
}

/// Versi staging testnet config.
#[cfg(feature = "rococo-native")]
pub fn versi_staging_testnet_config() -> Result<RococoChainSpec, String> {
<<<<<<< HEAD
	Ok(RococoChainSpec::builder(
		rococo::WASM_BINARY.ok_or("Versi development wasm not available")?,
=======
	let wasm_binary = rococo::WASM_BINARY.ok_or("Versi development wasm not available")?;
	let boot_nodes = vec![];

	Ok(RococoChainSpec::from_genesis(
		"Versi Staging Testnet",
		"versi_staging_testnet",
		ChainType::Live,
		move || rococo_staging_testnet_config_genesis(wasm_binary),
		boot_nodes,
		Some(
			TelemetryEndpoints::new(vec![(VERSI_STAGING_TELEMETRY_URL.to_string(), 0)])
				.expect("Versi Staging telemetry url is valid; qed"),
		),
		Some("versi"),
		None,
		Some(versi_chain_spec_properties()),
>>>>>>> 50242a61
		Default::default(),
	)
	.with_name("Versi Staging Testnet")
	.with_id("versi_staging_testnet")
	.with_chain_type(ChainType::Live)
	.with_genesis_config_patch(rococo_staging_testnet_config_genesis())
	.with_telemetry_endpoints(
		TelemetryEndpoints::new(vec![(VERSI_STAGING_TELEMETRY_URL.to_string(), 0)])
			.expect("Versi Staging telemetry url is valid; qed"),
	)
	.with_protocol_id("versi")
	.with_properties(versi_chain_spec_properties())
	.build())
}

/// Helper function to generate a crypto pair from seed
pub fn get_from_seed<TPublic: Public>(seed: &str) -> <TPublic::Pair as Pair>::Public {
	TPublic::Pair::from_string(&format!("//{}", seed), None)
		.expect("static values are valid; qed")
		.public()
}

/// Helper function to generate an account ID from seed
pub fn get_account_id_from_seed<TPublic: Public>(seed: &str) -> AccountId
where
	AccountPublic: From<<TPublic::Pair as Pair>::Public>,
{
	AccountPublic::from(get_from_seed::<TPublic>(seed)).into_account()
}

/// Helper function to generate stash, controller and session key from seed
pub fn get_authority_keys_from_seed(
	seed: &str,
) -> (
	AccountId,
	AccountId,
	BabeId,
	GrandpaId,
	ImOnlineId,
	ValidatorId,
	AssignmentId,
	AuthorityDiscoveryId,
	BeefyId,
) {
	let keys = get_authority_keys_from_seed_no_beefy(seed);
	(keys.0, keys.1, keys.2, keys.3, keys.4, keys.5, keys.6, keys.7, get_from_seed::<BeefyId>(seed))
}

/// Helper function to generate stash, controller and session key from seed
pub fn get_authority_keys_from_seed_no_beefy(
	seed: &str,
) -> (
	AccountId,
	AccountId,
	BabeId,
	GrandpaId,
	ImOnlineId,
	ValidatorId,
	AssignmentId,
	AuthorityDiscoveryId,
) {
	(
		get_account_id_from_seed::<sr25519::Public>(&format!("{}//stash", seed)),
		get_account_id_from_seed::<sr25519::Public>(seed),
		get_from_seed::<BabeId>(seed),
		get_from_seed::<GrandpaId>(seed),
		get_from_seed::<ImOnlineId>(seed),
		get_from_seed::<ValidatorId>(seed),
		get_from_seed::<AssignmentId>(seed),
		get_from_seed::<AuthorityDiscoveryId>(seed),
	)
}

#[cfg(any(feature = "westend-native", feature = "rococo-native"))]
fn testnet_accounts() -> Vec<AccountId> {
	vec![
		get_account_id_from_seed::<sr25519::Public>("Alice"),
		get_account_id_from_seed::<sr25519::Public>("Bob"),
		get_account_id_from_seed::<sr25519::Public>("Charlie"),
		get_account_id_from_seed::<sr25519::Public>("Dave"),
		get_account_id_from_seed::<sr25519::Public>("Eve"),
		get_account_id_from_seed::<sr25519::Public>("Ferdie"),
		get_account_id_from_seed::<sr25519::Public>("Alice//stash"),
		get_account_id_from_seed::<sr25519::Public>("Bob//stash"),
		get_account_id_from_seed::<sr25519::Public>("Charlie//stash"),
		get_account_id_from_seed::<sr25519::Public>("Dave//stash"),
		get_account_id_from_seed::<sr25519::Public>("Eve//stash"),
		get_account_id_from_seed::<sr25519::Public>("Ferdie//stash"),
	]
}

/// Helper function to create westend runtime `GenesisConfig` patch for testing
#[cfg(feature = "westend-native")]
pub fn westend_testnet_genesis(
	initial_authorities: Vec<(
		AccountId,
		AccountId,
		BabeId,
		GrandpaId,
		ImOnlineId,
		ValidatorId,
		AssignmentId,
		AuthorityDiscoveryId,
		BeefyId,
	)>,
	root_key: AccountId,
	endowed_accounts: Option<Vec<AccountId>>,
) -> serde_json::Value {
	let endowed_accounts: Vec<AccountId> = endowed_accounts.unwrap_or_else(testnet_accounts);

	const ENDOWMENT: u128 = 1_000_000 * WND;
	const STASH: u128 = 100 * WND;

	serde_json::json!({
		"balances": {
			"balances": endowed_accounts.iter().map(|k| (k.clone(), ENDOWMENT)).collect::<Vec<_>>(),
		},
		"session": {
			"keys": initial_authorities
				.iter()
				.map(|x| {
					(
						x.0.clone(),
						x.0.clone(),
						westend_session_keys(
							x.2.clone(),
							x.3.clone(),
							x.4.clone(),
							x.5.clone(),
							x.6.clone(),
							x.7.clone(),
							x.8.clone(),
						),
					)
				})
				.collect::<Vec<_>>(),
		},
		"staking": {
			"minimumValidatorCount": 1,
			"validatorCount": initial_authorities.len() as u32,
			"stakers": initial_authorities
				.iter()
				.map(|x| (x.0.clone(), x.0.clone(), STASH, westend::StakerStatus::<AccountId>::Validator))
				.collect::<Vec<_>>(),
			"invulnerables": initial_authorities.iter().map(|x| x.0.clone()).collect::<Vec<_>>(),
			"forceEra": Forcing::NotForcing,
			"slashRewardFraction": Perbill::from_percent(10),
		},
		"babe": {
			"epochConfig": Some(westend::BABE_GENESIS_EPOCH_CONFIG),
		},
		"sudo": { "key": Some(root_key) },
		"configuration": {
			"config": default_parachains_host_configuration(),
		},
		"registrar": {
			"nextFreeParaId": polkadot_primitives::LOWEST_PUBLIC_ID,
		},
	})
}

/// Helper function to create rococo runtime `GenesisConfig` patch for testing
#[cfg(feature = "rococo-native")]
pub fn rococo_testnet_genesis(
	initial_authorities: Vec<(
		AccountId,
		AccountId,
		BabeId,
		GrandpaId,
		ImOnlineId,
		ValidatorId,
		AssignmentId,
		AuthorityDiscoveryId,
		BeefyId,
	)>,
	root_key: AccountId,
	endowed_accounts: Option<Vec<AccountId>>,
) -> serde_json::Value {
	let endowed_accounts: Vec<AccountId> = endowed_accounts.unwrap_or_else(testnet_accounts);

	const ENDOWMENT: u128 = 1_000_000 * ROC;

	serde_json::json!({
		"balances": {
			"balances": endowed_accounts.iter().map(|k| (k.clone(), ENDOWMENT)).collect::<Vec<_>>(),
		},
		"session": {
			"keys": initial_authorities
				.iter()
				.map(|x| {
					(
						x.0.clone(),
						x.0.clone(),
						rococo_session_keys(
							x.2.clone(),
							x.3.clone(),
							x.4.clone(),
							x.5.clone(),
							x.6.clone(),
							x.7.clone(),
							x.8.clone(),
						),
					)
				})
				.collect::<Vec<_>>(),
		},
		"babe": {
			"epochConfig": Some(rococo_runtime::BABE_GENESIS_EPOCH_CONFIG),
		},
		"sudo": { "key": Some(root_key.clone()) },
		"configuration": {
			"config": polkadot_runtime_parachains::configuration::HostConfiguration {
				max_validators_per_core: Some(1),
				..default_parachains_host_configuration()
			},
		},
		"registrar": {
			"nextFreeParaId": polkadot_primitives::LOWEST_PUBLIC_ID,
		}
	})
}

#[cfg(feature = "westend-native")]
fn westend_development_config_genesis() -> serde_json::Value {
	westend_testnet_genesis(
		vec![get_authority_keys_from_seed("Alice")],
		get_account_id_from_seed::<sr25519::Public>("Alice"),
		None,
	)
}

#[cfg(feature = "rococo-native")]
fn rococo_development_config_genesis() -> serde_json::Value {
	rococo_testnet_genesis(
		vec![get_authority_keys_from_seed("Alice")],
		get_account_id_from_seed::<sr25519::Public>("Alice"),
		None,
	)
}

/// Westend development config (single validator Alice)
#[cfg(feature = "westend-native")]
pub fn westend_development_config() -> Result<WestendChainSpec, String> {
	Ok(WestendChainSpec::builder(
		westend::WASM_BINARY.ok_or("Westend development wasm not available")?,
		Default::default(),
	)
	.with_name("Development")
	.with_id("westend_dev")
	.with_chain_type(ChainType::Development)
	.with_genesis_config_patch(westend_development_config_genesis())
	.with_protocol_id(DEFAULT_PROTOCOL_ID)
	.build())
}

/// Rococo development config (single validator Alice)
#[cfg(feature = "rococo-native")]
pub fn rococo_development_config() -> Result<RococoChainSpec, String> {
<<<<<<< HEAD
	Ok(RococoChainSpec::builder(
		rococo::WASM_BINARY.ok_or("Rococo development wasm not available")?,
=======
	let wasm_binary = rococo::WASM_BINARY.ok_or("Rococo development wasm not available")?;

	Ok(RococoChainSpec::from_genesis(
		"Development",
		"rococo_dev",
		ChainType::Development,
		move || rococo_development_config_genesis(wasm_binary),
		vec![],
		None,
		Some(DEFAULT_PROTOCOL_ID),
		None,
		None,
>>>>>>> 50242a61
		Default::default(),
	)
	.with_name("Development")
	.with_id("rococo_dev")
	.with_chain_type(ChainType::Development)
	.with_genesis_config_patch(rococo_development_config_genesis())
	.with_protocol_id(DEFAULT_PROTOCOL_ID)
	.build())
}

/// `Versi` development config (single validator Alice)
#[cfg(feature = "rococo-native")]
pub fn versi_development_config() -> Result<RococoChainSpec, String> {
<<<<<<< HEAD
	Ok(RococoChainSpec::builder(
		rococo::WASM_BINARY.ok_or("Versi development wasm not available")?,
=======
	let wasm_binary = rococo::WASM_BINARY.ok_or("Versi development wasm not available")?;

	Ok(RococoChainSpec::from_genesis(
		"Development",
		"versi_dev",
		ChainType::Development,
		move || rococo_development_config_genesis(wasm_binary),
		vec![],
		None,
		Some("versi"),
		None,
		None,
>>>>>>> 50242a61
		Default::default(),
	)
	.with_name("Development")
	.with_id("versi_dev")
	.with_chain_type(ChainType::Development)
	.with_genesis_config_patch(rococo_development_config_genesis())
	.with_protocol_id("versi")
	.build())
}

/// Wococo development config (single validator Alice)
#[cfg(feature = "rococo-native")]
pub fn wococo_development_config() -> Result<RococoChainSpec, String> {
	const WOCOCO_DEV_PROTOCOL_ID: &str = "woco";
<<<<<<< HEAD
	Ok(RococoChainSpec::builder(
		rococo::WASM_BINARY.ok_or("Wococo development wasm not available")?,
=======
	let wasm_binary = rococo::WASM_BINARY.ok_or("Wococo development wasm not available")?;

	Ok(RococoChainSpec::from_genesis(
		"Development",
		"wococo_dev",
		ChainType::Development,
		move || rococo_development_config_genesis(wasm_binary),
		vec![],
		None,
		Some(WOCOCO_DEV_PROTOCOL_ID),
		None,
		None,
>>>>>>> 50242a61
		Default::default(),
	)
	.with_name("Development")
	.with_id("wococo_dev")
	.with_chain_type(ChainType::Development)
	.with_genesis_config_patch(rococo_development_config_genesis())
	.with_protocol_id(WOCOCO_DEV_PROTOCOL_ID)
	.build())
}

#[cfg(feature = "westend-native")]
fn westend_local_testnet_genesis() -> serde_json::Value {
	westend_testnet_genesis(
		vec![get_authority_keys_from_seed("Alice"), get_authority_keys_from_seed("Bob")],
		get_account_id_from_seed::<sr25519::Public>("Alice"),
		None,
	)
}

/// Westend local testnet config (multivalidator Alice + Bob)
#[cfg(feature = "westend-native")]
pub fn westend_local_testnet_config() -> Result<WestendChainSpec, String> {
	Ok(WestendChainSpec::builder(
		westend::WASM_BINARY.ok_or("Westend development wasm not available")?,
		Default::default(),
	)
	.with_name("Westend Local Testnet")
	.with_id("westend_local_testnet")
	.with_chain_type(ChainType::Local)
	.with_genesis_config_patch(westend_local_testnet_genesis())
	.with_protocol_id(DEFAULT_PROTOCOL_ID)
	.build())
}

#[cfg(feature = "rococo-native")]
fn rococo_local_testnet_genesis() -> serde_json::Value {
	rococo_testnet_genesis(
		vec![get_authority_keys_from_seed("Alice"), get_authority_keys_from_seed("Bob")],
		get_account_id_from_seed::<sr25519::Public>("Alice"),
		None,
	)
}

/// Rococo local testnet config (multivalidator Alice + Bob)
#[cfg(feature = "rococo-native")]
pub fn rococo_local_testnet_config() -> Result<RococoChainSpec, String> {
<<<<<<< HEAD
	Ok(RococoChainSpec::builder(
		rococo::WASM_BINARY.ok_or("Rococo development wasm not available")?,
=======
	let wasm_binary = rococo::WASM_BINARY.ok_or("Rococo development wasm not available")?;

	Ok(RococoChainSpec::from_genesis(
		"Rococo Local Testnet",
		"rococo_local_testnet",
		ChainType::Local,
		move || rococo_local_testnet_genesis(wasm_binary),
		vec![],
		None,
		Some(DEFAULT_PROTOCOL_ID),
		None,
		None,
>>>>>>> 50242a61
		Default::default(),
	)
	.with_name("Rococo Local Testnet")
	.with_id("rococo_local_testnet")
	.with_chain_type(ChainType::Local)
	.with_genesis_config_patch(rococo_local_testnet_genesis())
	.with_protocol_id(DEFAULT_PROTOCOL_ID)
	.build())
}

/// Wococo is a temporary testnet that uses almost the same runtime as rococo.
#[cfg(feature = "rococo-native")]
fn wococo_local_testnet_genesis() -> serde_json::Value {
	rococo_testnet_genesis(
		vec![
			get_authority_keys_from_seed("Alice"),
			get_authority_keys_from_seed("Bob"),
			get_authority_keys_from_seed("Charlie"),
			get_authority_keys_from_seed("Dave"),
		],
		get_account_id_from_seed::<sr25519::Public>("Alice"),
		None,
	)
}

/// Wococo local testnet config (multivalidator Alice + Bob + Charlie + Dave)
#[cfg(feature = "rococo-native")]
pub fn wococo_local_testnet_config() -> Result<RococoChainSpec, String> {
<<<<<<< HEAD
	Ok(RococoChainSpec::builder(
		rococo::WASM_BINARY.ok_or("Wococo development wasm not available")?,
=======
	let wasm_binary = rococo::WASM_BINARY.ok_or("Wococo development wasm not available")?;

	Ok(RococoChainSpec::from_genesis(
		"Wococo Local Testnet",
		"wococo_local_testnet",
		ChainType::Local,
		move || wococo_local_testnet_genesis(wasm_binary),
		vec![],
		None,
		Some(DEFAULT_PROTOCOL_ID),
		None,
		None,
>>>>>>> 50242a61
		Default::default(),
	)
	.with_name("Wococo Local Testnet")
	.with_id("wococo_local_testnet")
	.with_chain_type(ChainType::Local)
	.with_genesis_config_patch(wococo_local_testnet_genesis())
	.with_protocol_id(DEFAULT_PROTOCOL_ID)
	.build())
}

/// `Versi` is a temporary testnet that uses the same runtime as rococo.
#[cfg(feature = "rococo-native")]
fn versi_local_testnet_genesis() -> serde_json::Value {
	rococo_testnet_genesis(
		vec![
			get_authority_keys_from_seed("Alice"),
			get_authority_keys_from_seed("Bob"),
			get_authority_keys_from_seed("Charlie"),
			get_authority_keys_from_seed("Dave"),
		],
		get_account_id_from_seed::<sr25519::Public>("Alice"),
		None,
	)
}

/// `Versi` local testnet config (multivalidator Alice + Bob + Charlie + Dave)
#[cfg(feature = "rococo-native")]
pub fn versi_local_testnet_config() -> Result<RococoChainSpec, String> {
<<<<<<< HEAD
	Ok(RococoChainSpec::builder(
		rococo::WASM_BINARY.ok_or("Versi development wasm not available")?,
=======
	let wasm_binary = rococo::WASM_BINARY.ok_or("Versi development wasm not available")?;

	Ok(RococoChainSpec::from_genesis(
		"Versi Local Testnet",
		"versi_local_testnet",
		ChainType::Local,
		move || versi_local_testnet_genesis(wasm_binary),
		vec![],
		None,
		Some("versi"),
		None,
		None,
>>>>>>> 50242a61
		Default::default(),
	)
	.with_name("Versi Local Testnet")
	.with_id("versi_local_testnet")
	.with_chain_type(ChainType::Local)
	.with_genesis_config_patch(versi_local_testnet_genesis())
	.with_protocol_id("versi")
	.build())
}

#[cfg(any(
	feature = "polkadot-native",
	feature = "kusama-native",
	feature = "westend-native",
	feature = "rococo-native"
))]
#[cfg(test)]
mod legacy_chain_spec;

// Tests RuntimeGenesisConfig-based ChainSpecs (old) against the JSON-genesis-config-based (new)
// ChainSpecs. Shall be removed once native runtime is removed.
#[cfg(any(
	feature = "polkadot-native",
	feature = "kusama-native",
	feature = "westend-native",
	feature = "rococo-native"
))]
#[cfg(test)]
mod json_vs_legacy_tests {
	#[cfg(any(
		feature = "polkadot-native",
		feature = "kusama-native",
		feature = "westend-native",
		feature = "rococo-native"
	))]
	use super::{legacy_chain_spec as legacy, *};

	#[test]
	#[cfg(feature = "westend-native")]
	fn westend_staging_testnet_config_compare_test() {
		let j1 = westend_staging_testnet_config().unwrap().as_json(true).unwrap();
		let j2 = legacy::westend_staging_testnet_config().unwrap().as_json(true).unwrap();
		assert_eq!(j1, j2);
	}

	#[test]
	#[cfg(feature = "westend-native")]
	fn westend_development_config_compare_test() {
		let j1 = westend_development_config().unwrap().as_json(true).unwrap();
		let j2 = legacy::westend_development_config().unwrap().as_json(true).unwrap();
		assert_eq!(j1, j2);
	}

	#[test]
	#[cfg(feature = "westend-native")]
	fn westend_local_testnet_config_compare_test() {
		let j1 = westend_local_testnet_config().unwrap().as_json(true).unwrap();
		let j2 = legacy::westend_local_testnet_config().unwrap().as_json(true).unwrap();
		assert_eq!(j1, j2);
	}

	#[test]
	#[cfg(feature = "rococo-native")]
	fn rococo_staging_testnet_config_compare_test() {
		let mut j1 = rococo_staging_testnet_config().unwrap().as_json(true).unwrap();
		let mut j2 = legacy::rococo_staging_testnet_config().unwrap().as_json(true).unwrap();
		(j1, j2) = adjust_rococo_output(j1, j2);
		assert_eq!(j1, j2);
	}

	#[test]
	#[cfg(feature = "rococo-native")]
	fn rococo_development_config_compare_test() {
		let mut j1 = rococo_development_config().unwrap().as_json(true).unwrap();
		let mut j2 = legacy::rococo_development_config().unwrap().as_json(true).unwrap();
		(j1, j2) = adjust_rococo_output(j1, j2);
		assert_eq!(j1, j2);
	}

	#[test]
	#[cfg(feature = "rococo-native")]
	fn rococo_local_testnet_config_compare_test() {
		let mut j1 = rococo_local_testnet_config().unwrap().as_json(true).unwrap();
		let mut j2 = legacy::rococo_local_testnet_config().unwrap().as_json(true).unwrap();
		(j1, j2) = adjust_rococo_output(j1, j2);
		assert_eq!(j1, j2);
	}

	#[test]
	#[cfg(feature = "rococo-native")]
	fn wococo_development_config_compare_test() {
		let mut j1 = wococo_development_config().unwrap().as_json(true).unwrap();
		let mut j2 = legacy::wococo_development_config().unwrap().as_json(true).unwrap();
		(j1, j2) = adjust_rococo_output(j1, j2);
		assert_eq!(j1, j2);
	}

	#[test]
	#[cfg(feature = "rococo-native")]
	fn wococo_local_testnet_config_compare_test() {
		let mut j1 = wococo_local_testnet_config().unwrap().as_json(true).unwrap();
		let mut j2 = legacy::wococo_local_testnet_config().unwrap().as_json(true).unwrap();
		(j1, j2) = adjust_rococo_output(j1, j2);
		assert_eq!(j1, j2);
	}

	// since we changed how EpochDurationInBlocks is handleded (legacy: in state storage vs new:
	// feature-based const), and since we have 3 versions of code, we need to do some adjustments.
	fn adjust_rococo_output(input1: String, input2: String) -> (String, String) {
		let mut json1 = serde_json::from_str::<serde_json::Map<_, _>>(&input1).unwrap();
		let mut json2 = serde_json::from_str::<serde_json::Map<_, _>>(&input2).unwrap();

		let _ = json1.remove("code");
		let _ = json2.remove("code");
		let _ = json2.get_mut("genesis").map(|g| {
			g.as_object_mut().unwrap().get_mut("raw").map(|r| {
				r.as_object_mut().unwrap().get_mut("top").map(|t| {
					let _ = t.as_object_mut().unwrap().remove("0x39e295d143ed41353167609a3d816584");
				})
			})
		});

		(serde_json::to_string(&json1).unwrap(), serde_json::to_string(&json2).unwrap())
	}

	#[test]
	#[cfg(feature = "rococo-native")]
	fn versi_staging_testnet_config_compare_test() {
		let mut j1 = versi_staging_testnet_config().unwrap().as_json(true).unwrap();
		let mut j2 = legacy::versi_staging_testnet_config().unwrap().as_json(true).unwrap();
		(j1, j2) = adjust_rococo_output(j1, j2);
		assert_eq!(j1, j2);
	}

	#[test]
	#[cfg(feature = "rococo-native")]
	fn versi_development_config_compare_test() {
		let mut j1 = versi_development_config().unwrap().as_json(true).unwrap();
		let mut j2 = legacy::versi_development_config().unwrap().as_json(true).unwrap();
		(j1, j2) = adjust_rococo_output(j1, j2);
		assert_eq!(j1, j2);
	}

	#[test]
	#[cfg(feature = "rococo-native")]
	fn versi_local_testnet_config_compare_test() {
		let mut j1 = versi_local_testnet_config().unwrap().as_json(true).unwrap();
		let mut j2 = legacy::versi_local_testnet_config().unwrap().as_json(true).unwrap();
		(j1, j2) = adjust_rococo_output(j1, j2);
		assert_eq!(j1, j2);
	}
}<|MERGE_RESOLUTION|>--- conflicted
+++ resolved
@@ -84,16 +84,7 @@
 
 /// The `ChainSpec` parameterized for the rococo runtime.
 #[cfg(feature = "rococo-native")]
-<<<<<<< HEAD
 pub type RococoChainSpec = service::GenericChainSpec<(), Extensions>;
-=======
-pub type RococoChainSpec = service::GenericChainSpec<rococo::RuntimeGenesisConfig, Extensions>;
-
-/// The `ChainSpec` parameterized for the `versi` runtime.
-///
-/// As of now `Versi` will just be a clone of `Rococo`, until we need it to differ.
-pub type VersiChainSpec = RococoChainSpec;
->>>>>>> 50242a61
 
 /// The `ChainSpec` parameterized for the rococo runtime.
 // Dummy chain spec, but that is fine when we don't have the native runtime.
@@ -707,27 +698,8 @@
 /// Rococo staging testnet config.
 #[cfg(feature = "rococo-native")]
 pub fn rococo_staging_testnet_config() -> Result<RococoChainSpec, String> {
-<<<<<<< HEAD
 	Ok(RococoChainSpec::builder(
 		rococo::WASM_BINARY.ok_or("Rococo development wasm not available")?,
-=======
-	let wasm_binary = rococo::WASM_BINARY.ok_or("Rococo development wasm not available")?;
-	let boot_nodes = vec![];
-
-	Ok(RococoChainSpec::from_genesis(
-		"Rococo Staging Testnet",
-		"rococo_staging_testnet",
-		ChainType::Live,
-		move || rococo_staging_testnet_config_genesis(wasm_binary),
-		boot_nodes,
-		Some(
-			TelemetryEndpoints::new(vec![(ROCOCO_STAGING_TELEMETRY_URL.to_string(), 0)])
-				.expect("Rococo Staging telemetry url is valid; qed"),
-		),
-		Some(DEFAULT_PROTOCOL_ID),
-		None,
-		None,
->>>>>>> 50242a61
 		Default::default(),
 	)
 	.with_name("Rococo Staging Testnet")
@@ -756,27 +728,8 @@
 /// Versi staging testnet config.
 #[cfg(feature = "rococo-native")]
 pub fn versi_staging_testnet_config() -> Result<RococoChainSpec, String> {
-<<<<<<< HEAD
 	Ok(RococoChainSpec::builder(
 		rococo::WASM_BINARY.ok_or("Versi development wasm not available")?,
-=======
-	let wasm_binary = rococo::WASM_BINARY.ok_or("Versi development wasm not available")?;
-	let boot_nodes = vec![];
-
-	Ok(RococoChainSpec::from_genesis(
-		"Versi Staging Testnet",
-		"versi_staging_testnet",
-		ChainType::Live,
-		move || rococo_staging_testnet_config_genesis(wasm_binary),
-		boot_nodes,
-		Some(
-			TelemetryEndpoints::new(vec![(VERSI_STAGING_TELEMETRY_URL.to_string(), 0)])
-				.expect("Versi Staging telemetry url is valid; qed"),
-		),
-		Some("versi"),
-		None,
-		Some(versi_chain_spec_properties()),
->>>>>>> 50242a61
 		Default::default(),
 	)
 	.with_name("Versi Staging Testnet")
@@ -1035,23 +988,8 @@
 /// Rococo development config (single validator Alice)
 #[cfg(feature = "rococo-native")]
 pub fn rococo_development_config() -> Result<RococoChainSpec, String> {
-<<<<<<< HEAD
 	Ok(RococoChainSpec::builder(
 		rococo::WASM_BINARY.ok_or("Rococo development wasm not available")?,
-=======
-	let wasm_binary = rococo::WASM_BINARY.ok_or("Rococo development wasm not available")?;
-
-	Ok(RococoChainSpec::from_genesis(
-		"Development",
-		"rococo_dev",
-		ChainType::Development,
-		move || rococo_development_config_genesis(wasm_binary),
-		vec![],
-		None,
-		Some(DEFAULT_PROTOCOL_ID),
-		None,
-		None,
->>>>>>> 50242a61
 		Default::default(),
 	)
 	.with_name("Development")
@@ -1065,23 +1003,8 @@
 /// `Versi` development config (single validator Alice)
 #[cfg(feature = "rococo-native")]
 pub fn versi_development_config() -> Result<RococoChainSpec, String> {
-<<<<<<< HEAD
 	Ok(RococoChainSpec::builder(
 		rococo::WASM_BINARY.ok_or("Versi development wasm not available")?,
-=======
-	let wasm_binary = rococo::WASM_BINARY.ok_or("Versi development wasm not available")?;
-
-	Ok(RococoChainSpec::from_genesis(
-		"Development",
-		"versi_dev",
-		ChainType::Development,
-		move || rococo_development_config_genesis(wasm_binary),
-		vec![],
-		None,
-		Some("versi"),
-		None,
-		None,
->>>>>>> 50242a61
 		Default::default(),
 	)
 	.with_name("Development")
@@ -1096,23 +1019,8 @@
 #[cfg(feature = "rococo-native")]
 pub fn wococo_development_config() -> Result<RococoChainSpec, String> {
 	const WOCOCO_DEV_PROTOCOL_ID: &str = "woco";
-<<<<<<< HEAD
 	Ok(RococoChainSpec::builder(
 		rococo::WASM_BINARY.ok_or("Wococo development wasm not available")?,
-=======
-	let wasm_binary = rococo::WASM_BINARY.ok_or("Wococo development wasm not available")?;
-
-	Ok(RococoChainSpec::from_genesis(
-		"Development",
-		"wococo_dev",
-		ChainType::Development,
-		move || rococo_development_config_genesis(wasm_binary),
-		vec![],
-		None,
-		Some(WOCOCO_DEV_PROTOCOL_ID),
-		None,
-		None,
->>>>>>> 50242a61
 		Default::default(),
 	)
 	.with_name("Development")
@@ -1159,23 +1067,8 @@
 /// Rococo local testnet config (multivalidator Alice + Bob)
 #[cfg(feature = "rococo-native")]
 pub fn rococo_local_testnet_config() -> Result<RococoChainSpec, String> {
-<<<<<<< HEAD
 	Ok(RococoChainSpec::builder(
 		rococo::WASM_BINARY.ok_or("Rococo development wasm not available")?,
-=======
-	let wasm_binary = rococo::WASM_BINARY.ok_or("Rococo development wasm not available")?;
-
-	Ok(RococoChainSpec::from_genesis(
-		"Rococo Local Testnet",
-		"rococo_local_testnet",
-		ChainType::Local,
-		move || rococo_local_testnet_genesis(wasm_binary),
-		vec![],
-		None,
-		Some(DEFAULT_PROTOCOL_ID),
-		None,
-		None,
->>>>>>> 50242a61
 		Default::default(),
 	)
 	.with_name("Rococo Local Testnet")
@@ -1204,23 +1097,8 @@
 /// Wococo local testnet config (multivalidator Alice + Bob + Charlie + Dave)
 #[cfg(feature = "rococo-native")]
 pub fn wococo_local_testnet_config() -> Result<RococoChainSpec, String> {
-<<<<<<< HEAD
 	Ok(RococoChainSpec::builder(
-		rococo::WASM_BINARY.ok_or("Wococo development wasm not available")?,
-=======
-	let wasm_binary = rococo::WASM_BINARY.ok_or("Wococo development wasm not available")?;
-
-	Ok(RococoChainSpec::from_genesis(
-		"Wococo Local Testnet",
-		"wococo_local_testnet",
-		ChainType::Local,
-		move || wococo_local_testnet_genesis(wasm_binary),
-		vec![],
-		None,
-		Some(DEFAULT_PROTOCOL_ID),
-		None,
-		None,
->>>>>>> 50242a61
+		rococo::WASM_BINARY.ok_or("Rococo development wasm (used for wococo) not available")?,
 		Default::default(),
 	)
 	.with_name("Wococo Local Testnet")
@@ -1249,23 +1127,8 @@
 /// `Versi` local testnet config (multivalidator Alice + Bob + Charlie + Dave)
 #[cfg(feature = "rococo-native")]
 pub fn versi_local_testnet_config() -> Result<RococoChainSpec, String> {
-<<<<<<< HEAD
 	Ok(RococoChainSpec::builder(
-		rococo::WASM_BINARY.ok_or("Versi development wasm not available")?,
-=======
-	let wasm_binary = rococo::WASM_BINARY.ok_or("Versi development wasm not available")?;
-
-	Ok(RococoChainSpec::from_genesis(
-		"Versi Local Testnet",
-		"versi_local_testnet",
-		ChainType::Local,
-		move || versi_local_testnet_genesis(wasm_binary),
-		vec![],
-		None,
-		Some("versi"),
-		None,
-		None,
->>>>>>> 50242a61
+		rococo::WASM_BINARY.ok_or("Rococo development wasm (used for versi) not available")?,
 		Default::default(),
 	)
 	.with_name("Versi Local Testnet")
