// Copyright (C) Parity Technologies (UK) Ltd.
// This file is part of Polkadot.

// Polkadot is free software: you can redistribute it and/or modify
// it under the terms of the GNU General Public License as published by
// the Free Software Foundation, either version 3 of the License, or
// (at your option) any later version.

// Polkadot is distributed in the hope that it will be useful,
// but WITHOUT ANY WARRANTY; without even the implied warranty of
// MERCHANTABILITY or FITNESS FOR A PARTICULAR PURPOSE.  See the
// GNU General Public License for more details.

// You should have received a copy of the GNU General Public License
// along with Polkadot.  If not, see <http://www.gnu.org/licenses/>.

use super::*;
use assert_matches::assert_matches;
use futures::{executor, future, Future};
use polkadot_node_network_protocol::{
	grid_topology::{SessionGridTopology, TopologyPeerInfo},
	our_view,
	peer_set::ValidationVersion,
	view, ObservedRole,
};
use polkadot_node_primitives::approval::{
	v1::{
		AssignmentCert, AssignmentCertKind, IndirectAssignmentCert, IndirectSignedApprovalVote,
		VrfOutput, VrfProof, VrfSignature,
	},
	v2::{
		AssignmentCertKindV2, AssignmentCertV2, CoreBitfield, IndirectAssignmentCertV2,
		RELAY_VRF_MODULO_CONTEXT,
	},
};
use polkadot_node_subsystem::messages::{
	network_bridge_event, AllMessages, ApprovalCheckError, ReportPeerMessage,
};
use polkadot_node_subsystem_test_helpers as test_helpers;
use polkadot_node_subsystem_util::{reputation::add_reputation, TimeoutExt as _};
use polkadot_primitives::{AuthorityDiscoveryId, BlakeTwo256, CoreIndex, HashT};
use polkadot_primitives_test_helpers::dummy_signature;
use rand::SeedableRng;
use sp_authority_discovery::AuthorityPair as AuthorityDiscoveryPair;
use sp_core::crypto::Pair as PairT;
use std::time::Duration;
type VirtualOverseer = test_helpers::TestSubsystemContextHandle<ApprovalDistributionMessage>;

fn test_harness<T: Future<Output = VirtualOverseer>>(
	mut state: State,
	test_fn: impl FnOnce(VirtualOverseer) -> T,
) -> State {
	let _ = env_logger::builder()
		.is_test(true)
		.filter(Some(LOG_TARGET), log::LevelFilter::Trace)
		.try_init();

	let pool = sp_core::testing::TaskExecutor::new();
	let (context, virtual_overseer) = test_helpers::make_subsystem_context(pool.clone());

	let subsystem = ApprovalDistribution::new(Default::default());
	{
		let mut rng = rand_chacha::ChaCha12Rng::seed_from_u64(12345);

		let subsystem =
			subsystem.run_inner(context, &mut state, REPUTATION_CHANGE_TEST_INTERVAL, &mut rng);

		let test_fut = test_fn(virtual_overseer);

		futures::pin_mut!(test_fut);
		futures::pin_mut!(subsystem);

		executor::block_on(future::join(
			async move {
				let mut overseer = test_fut.await;
				overseer
					.send(FromOrchestra::Signal(OverseerSignal::Conclude))
					.timeout(TIMEOUT)
					.await
					.expect("Conclude send timeout");
			},
			subsystem,
		));
	}

	state
}

const TIMEOUT: Duration = Duration::from_millis(200);
const REPUTATION_CHANGE_TEST_INTERVAL: Duration = Duration::from_millis(1);

async fn overseer_send(overseer: &mut VirtualOverseer, msg: ApprovalDistributionMessage) {
	gum::trace!(msg = ?msg, "Sending message");
	overseer
		.send(FromOrchestra::Communication { msg })
		.timeout(TIMEOUT)
		.await
		.expect("msg send timeout");
}

async fn overseer_signal_block_finalized(overseer: &mut VirtualOverseer, number: BlockNumber) {
	gum::trace!(?number, "Sending a finalized signal");
	// we don't care about the block hash
	overseer
		.send(FromOrchestra::Signal(OverseerSignal::BlockFinalized(Hash::zero(), number)))
		.timeout(TIMEOUT)
		.await
		.expect("signal send timeout");
}

async fn overseer_recv(overseer: &mut VirtualOverseer) -> AllMessages {
	gum::trace!("Waiting for a message");
	let msg = overseer.recv().timeout(TIMEOUT).await.expect("msg recv timeout");

	gum::trace!(msg = ?msg, "Received message");

	msg
}

fn make_peers_and_authority_ids(n: usize) -> Vec<(PeerId, AuthorityDiscoveryId)> {
	(0..n)
		.map(|_| {
			let peer_id = PeerId::random();
			let authority_id = AuthorityDiscoveryPair::generate().0.public();

			(peer_id, authority_id)
		})
		.collect()
}

fn make_gossip_topology(
	session: SessionIndex,
	all_peers: &[(PeerId, AuthorityDiscoveryId)],
	neighbors_x: &[usize],
	neighbors_y: &[usize],
	local_index: usize,
) -> network_bridge_event::NewGossipTopology {
	// This builds a grid topology which is a square matrix.
	// The local validator occupies the top left-hand corner.
	// The X peers occupy the same row and the Y peers occupy
	// the same column.

	assert_eq!(
		neighbors_x.len(),
		neighbors_y.len(),
		"mocking grid topology only implemented for squares",
	);

	let d = neighbors_x.len() + 1;

	let grid_size = d * d;
	assert!(grid_size > 0);
	assert!(all_peers.len() >= grid_size);

	let peer_info = |i: usize| TopologyPeerInfo {
		peer_ids: vec![all_peers[i].0],
		validator_index: ValidatorIndex::from(i as u32),
		discovery_id: all_peers[i].1.clone(),
	};

	let mut canonical_shuffling: Vec<_> = (0..)
		.filter(|i| local_index != *i)
		.filter(|i| !neighbors_x.contains(i))
		.filter(|i| !neighbors_y.contains(i))
		.take(grid_size)
		.map(peer_info)
		.collect();

	// filled with junk except for own.
	let mut shuffled_indices = vec![d + 1; grid_size];
	shuffled_indices[local_index] = 0;
	canonical_shuffling[0] = peer_info(local_index);

	for (x_pos, v) in neighbors_x.iter().enumerate() {
		let pos = 1 + x_pos;
		canonical_shuffling[pos] = peer_info(*v);
	}

	for (y_pos, v) in neighbors_y.iter().enumerate() {
		let pos = d * (1 + y_pos);
		canonical_shuffling[pos] = peer_info(*v);
	}

	let topology = SessionGridTopology::new(shuffled_indices, canonical_shuffling);

	// sanity check.
	{
		let g_n = topology
			.compute_grid_neighbors_for(ValidatorIndex(local_index as _))
			.expect("topology just constructed with this validator index");

		assert_eq!(g_n.validator_indices_x.len(), neighbors_x.len());
		assert_eq!(g_n.validator_indices_y.len(), neighbors_y.len());

		for i in neighbors_x {
			assert!(g_n.validator_indices_x.contains(&ValidatorIndex(*i as _)));
		}

		for i in neighbors_y {
			assert!(g_n.validator_indices_y.contains(&ValidatorIndex(*i as _)));
		}
	}

	network_bridge_event::NewGossipTopology {
		session,
		topology,
		local_index: Some(ValidatorIndex(local_index as _)),
	}
}

async fn setup_gossip_topology(
	virtual_overseer: &mut VirtualOverseer,
	gossip_topology: network_bridge_event::NewGossipTopology,
) {
	overseer_send(
		virtual_overseer,
		ApprovalDistributionMessage::NetworkBridgeUpdate(NetworkBridgeEvent::NewGossipTopology(
			gossip_topology,
		)),
	)
	.await;
}

async fn setup_peer_with_view(
	virtual_overseer: &mut VirtualOverseer,
	peer_id: &PeerId,
	view: View,
	version: ValidationVersion,
) {
	overseer_send(
		virtual_overseer,
		ApprovalDistributionMessage::NetworkBridgeUpdate(NetworkBridgeEvent::PeerConnected(
			*peer_id,
			ObservedRole::Full,
			version.into(),
			None,
		)),
	)
	.await;
	overseer_send(
		virtual_overseer,
		ApprovalDistributionMessage::NetworkBridgeUpdate(NetworkBridgeEvent::PeerViewChange(
			*peer_id, view,
		)),
	)
	.await;
}

async fn send_message_from_peer(
	virtual_overseer: &mut VirtualOverseer,
	peer_id: &PeerId,
	msg: protocol_v1::ApprovalDistributionMessage,
) {
	overseer_send(
		virtual_overseer,
		ApprovalDistributionMessage::NetworkBridgeUpdate(NetworkBridgeEvent::PeerMessage(
			*peer_id,
			Versioned::V1(msg),
		)),
	)
	.await;
}

async fn send_message_from_peer_v2(
	virtual_overseer: &mut VirtualOverseer,
	peer_id: &PeerId,
	msg: protocol_vstaging::ApprovalDistributionMessage,
) {
	overseer_send(
		virtual_overseer,
		ApprovalDistributionMessage::NetworkBridgeUpdate(NetworkBridgeEvent::PeerMessage(
			*peer_id,
			Versioned::VStaging(msg),
		)),
	)
	.await;
}

fn fake_assignment_cert(block_hash: Hash, validator: ValidatorIndex) -> IndirectAssignmentCert {
	let ctx = schnorrkel::signing_context(RELAY_VRF_MODULO_CONTEXT);
	let msg = b"WhenParachains?";
	let mut prng = rand_core::OsRng;
	let keypair = schnorrkel::Keypair::generate_with(&mut prng);
	let (inout, proof, _) = keypair.vrf_sign(ctx.bytes(msg));
	let out = inout.to_output();

	IndirectAssignmentCert {
		block_hash,
		validator,
		cert: AssignmentCert {
			kind: AssignmentCertKind::RelayVRFModulo { sample: 1 },
			vrf: VrfSignature { output: VrfOutput(out), proof: VrfProof(proof) },
		},
	}
}

fn fake_assignment_cert_v2(
	block_hash: Hash,
	validator: ValidatorIndex,
	core_bitfield: CoreBitfield,
) -> IndirectAssignmentCertV2 {
	let ctx = schnorrkel::signing_context(RELAY_VRF_MODULO_CONTEXT);
	let msg = b"WhenParachains?";
	let mut prng = rand_core::OsRng;
	let keypair = schnorrkel::Keypair::generate_with(&mut prng);
	let (inout, proof, _) = keypair.vrf_sign(ctx.bytes(msg));
	let out = inout.to_output();

	IndirectAssignmentCertV2 {
		block_hash,
		validator,
		cert: AssignmentCertV2 {
			kind: AssignmentCertKindV2::RelayVRFModuloCompact { core_bitfield },
			vrf: VrfSignature { output: VrfOutput(out), proof: VrfProof(proof) },
		},
	}
}

async fn expect_reputation_change(
	virtual_overseer: &mut VirtualOverseer,
	peer_id: &PeerId,
	rep: Rep,
) {
	assert_matches!(
		overseer_recv(virtual_overseer).await,
		AllMessages::NetworkBridgeTx(NetworkBridgeTxMessage::ReportPeer(
			ReportPeerMessage::Single(p, r),
		)) => {
			assert_eq!(p, *peer_id);
			assert_eq!(r, rep.into());
		}
	);
}

async fn expect_reputation_changes(
	virtual_overseer: &mut VirtualOverseer,
	peer_id: &PeerId,
	reps: Vec<Rep>,
) {
	let mut acc = HashMap::new();
	for rep in reps {
		add_reputation(&mut acc, *peer_id, rep);
	}
	assert_matches!(
		overseer_recv(virtual_overseer).await,
		AllMessages::NetworkBridgeTx(NetworkBridgeTxMessage::ReportPeer(
			ReportPeerMessage::Batch(v),
		)) => {
			assert_eq!(v, acc);
		}
	);
}

fn state_without_reputation_delay() -> State {
	State { reputation: ReputationAggregator::new(|_| true), ..Default::default() }
}

fn state_with_reputation_delay() -> State {
	State { reputation: ReputationAggregator::new(|_| false), ..Default::default() }
}

/// import an assignment
/// connect a new peer
/// the new peer sends us the same assignment
#[test]
fn try_import_the_same_assignment() {
	let peers = make_peers_and_authority_ids(15);
	let peer_a = peers.get(0).unwrap().0;
	let peer_b = peers.get(1).unwrap().0;
	let peer_c = peers.get(2).unwrap().0;
	let peer_d = peers.get(4).unwrap().0;
	let parent_hash = Hash::repeat_byte(0xFF);
	let hash = Hash::repeat_byte(0xAA);

	let _ = test_harness(state_without_reputation_delay(), |mut virtual_overseer| async move {
		let overseer = &mut virtual_overseer;
		// setup peers
		setup_peer_with_view(overseer, &peer_a, view![], ValidationVersion::V1).await;
		setup_peer_with_view(overseer, &peer_b, view![hash], ValidationVersion::V1).await;
		setup_peer_with_view(overseer, &peer_c, view![hash], ValidationVersion::V1).await;

		// Set up a gossip topology, where a, b, c and d are topology neighboors to the node under
		// testing.
		setup_gossip_topology(overseer, make_gossip_topology(1, &peers, &[0, 1], &[2, 4], 3)).await;

		// new block `hash_a` with 1 candidates
		let meta = BlockApprovalMeta {
			hash,
			parent_hash,
			number: 2,
			candidates: vec![Default::default(); 1],
			slot: 1.into(),
			session: 1,
		};
		let msg = ApprovalDistributionMessage::NewBlocks(vec![meta]);
		overseer_send(overseer, msg).await;

		// send the assignment related to `hash`
		let validator_index = ValidatorIndex(0);
		let cert = fake_assignment_cert(hash, validator_index);
		let assignments = vec![(cert.clone(), 0u32)];

		let msg = protocol_v1::ApprovalDistributionMessage::Assignments(assignments.clone());
		send_message_from_peer(overseer, &peer_a, msg).await;

		expect_reputation_change(overseer, &peer_a, COST_UNEXPECTED_MESSAGE).await;

		// send an `Accept` message from the Approval Voting subsystem
		assert_matches!(
			overseer_recv(overseer).await,
			AllMessages::ApprovalVoting(ApprovalVotingMessage::CheckAndImportAssignment(
				assignment,
				claimed_indices,
				tx,
			)) => {
				assert_eq!(claimed_indices, 0u32.into());
				assert_eq!(assignment, cert.into());
				tx.send(AssignmentCheckResult::Accepted).unwrap();
			}
		);

		expect_reputation_change(overseer, &peer_a, BENEFIT_VALID_MESSAGE_FIRST).await;

		assert_matches!(
			overseer_recv(overseer).await,
			AllMessages::NetworkBridgeTx(NetworkBridgeTxMessage::SendValidationMessage(
				peers,
				Versioned::V1(protocol_v1::ValidationProtocol::ApprovalDistribution(
					protocol_v1::ApprovalDistributionMessage::Assignments(assignments)
				))
			)) => {
				assert_eq!(peers.len(), 2);
				assert_eq!(assignments.len(), 1);
			}
		);

		// setup new peer with V2
		setup_peer_with_view(overseer, &peer_d, view![], ValidationVersion::VStaging).await;

		// send the same assignment from peer_d
		let msg = protocol_v1::ApprovalDistributionMessage::Assignments(assignments);
		send_message_from_peer(overseer, &peer_d, msg).await;

		expect_reputation_change(overseer, &peer_d, COST_UNEXPECTED_MESSAGE).await;
		expect_reputation_change(overseer, &peer_d, BENEFIT_VALID_MESSAGE).await;

		assert!(overseer.recv().timeout(TIMEOUT).await.is_none(), "no message should be sent");
		virtual_overseer
	});
}

/// Just like `try_import_the_same_assignment` but use `VRFModuloCompact` assignments for multiple
/// cores.
#[test]
fn try_import_the_same_assignment_v2() {
	let peers = make_peers_and_authority_ids(15);
	let peer_a = peers.get(0).unwrap().0;
	let peer_b = peers.get(1).unwrap().0;
	let peer_c = peers.get(2).unwrap().0;
	let peer_d = peers.get(4).unwrap().0;
	let parent_hash = Hash::repeat_byte(0xFF);
	let hash = Hash::repeat_byte(0xAA);

	let _ = test_harness(state_without_reputation_delay(), |mut virtual_overseer| async move {
		let overseer = &mut virtual_overseer;
		// setup peers
		setup_peer_with_view(overseer, &peer_a, view![], ValidationVersion::VStaging).await;
		setup_peer_with_view(overseer, &peer_b, view![hash], ValidationVersion::VStaging).await;
		setup_peer_with_view(overseer, &peer_c, view![hash], ValidationVersion::VStaging).await;

		// Set up a gossip topology, where a, b, c and d are topology neighboors to the node under
		// testing.
		setup_gossip_topology(overseer, make_gossip_topology(1, &peers, &[0, 1], &[2, 4], 3)).await;

		// new block `hash_a` with 1 candidates
		let meta = BlockApprovalMeta {
			hash,
			parent_hash,
			number: 2,
			candidates: vec![Default::default(); 1],
			slot: 1.into(),
			session: 1,
		};
		let msg = ApprovalDistributionMessage::NewBlocks(vec![meta]);
		overseer_send(overseer, msg).await;

		// send the assignment related to `hash`
		let validator_index = ValidatorIndex(0);
		let cores = vec![1, 2, 3, 4];
		let core_bitfield: CoreBitfield = cores
			.iter()
			.map(|index| CoreIndex(*index))
			.collect::<Vec<_>>()
			.try_into()
			.unwrap();

		let cert = fake_assignment_cert_v2(hash, validator_index, core_bitfield.clone());
		let assignments = vec![(cert.clone(), cores.clone().try_into().unwrap())];

		let msg = protocol_vstaging::ApprovalDistributionMessage::Assignments(assignments.clone());
		send_message_from_peer_v2(overseer, &peer_a, msg).await;

		expect_reputation_change(overseer, &peer_a, COST_UNEXPECTED_MESSAGE).await;

		// send an `Accept` message from the Approval Voting subsystem
		assert_matches!(
			overseer_recv(overseer).await,
			AllMessages::ApprovalVoting(ApprovalVotingMessage::CheckAndImportAssignment(
				assignment,
				claimed_indices,
				tx,
			)) => {
				assert_eq!(claimed_indices, cores.try_into().unwrap());
				assert_eq!(assignment, cert.into());
				tx.send(AssignmentCheckResult::Accepted).unwrap();
			}
		);

		expect_reputation_change(overseer, &peer_a, BENEFIT_VALID_MESSAGE_FIRST).await;

		assert_matches!(
			overseer_recv(overseer).await,
			AllMessages::NetworkBridgeTx(NetworkBridgeTxMessage::SendValidationMessage(
				peers,
				Versioned::VStaging(protocol_vstaging::ValidationProtocol::ApprovalDistribution(
					protocol_vstaging::ApprovalDistributionMessage::Assignments(assignments)
				))
			)) => {
				assert_eq!(peers.len(), 2);
				assert_eq!(assignments.len(), 1);
			}
		);

		// setup new peer
		setup_peer_with_view(overseer, &peer_d, view![], ValidationVersion::VStaging).await;

		// send the same assignment from peer_d
		let msg = protocol_vstaging::ApprovalDistributionMessage::Assignments(assignments);
		send_message_from_peer_v2(overseer, &peer_d, msg).await;

		expect_reputation_change(overseer, &peer_d, COST_UNEXPECTED_MESSAGE).await;
		expect_reputation_change(overseer, &peer_d, BENEFIT_VALID_MESSAGE).await;

		assert!(overseer.recv().timeout(TIMEOUT).await.is_none(), "no message should be sent");
		virtual_overseer
	});
}

/// import an assignment
/// connect a new peer
/// state sends aggregated reputation change
#[test]
fn delay_reputation_change() {
	let peer = PeerId::random();
	let parent_hash = Hash::repeat_byte(0xFF);
	let hash = Hash::repeat_byte(0xAA);

	let _ = test_harness(state_with_reputation_delay(), |mut virtual_overseer| async move {
		let overseer = &mut virtual_overseer;

		// Setup peers
		setup_peer_with_view(overseer, &peer, view![], ValidationVersion::V1).await;

		// new block `hash_a` with 1 candidates
		let meta = BlockApprovalMeta {
			hash,
			parent_hash,
			number: 2,
			candidates: vec![Default::default(); 1],
			slot: 1.into(),
			session: 1,
		};
		let msg = ApprovalDistributionMessage::NewBlocks(vec![meta]);
		overseer_send(overseer, msg).await;

		// send the assignment related to `hash`
		let validator_index = ValidatorIndex(0);
		let cert = fake_assignment_cert(hash, validator_index);
		let assignments = vec![(cert.clone(), 0u32)];

		let msg = protocol_v1::ApprovalDistributionMessage::Assignments(assignments.clone());
		send_message_from_peer(overseer, &peer, msg).await;

		// send an `Accept` message from the Approval Voting subsystem
		assert_matches!(
			overseer_recv(overseer).await,
			AllMessages::ApprovalVoting(ApprovalVotingMessage::CheckAndImportAssignment(
				assignment,
				claimed_candidates,
				tx,
			)) => {
				assert_eq!(assignment.cert, cert.cert.into());
				assert_eq!(claimed_candidates, vec![0u32].try_into().unwrap());
				tx.send(AssignmentCheckResult::Accepted).unwrap();
			}
		);
		expect_reputation_changes(
			overseer,
			&peer,
			vec![COST_UNEXPECTED_MESSAGE, BENEFIT_VALID_MESSAGE_FIRST],
		)
		.await;
		assert!(overseer.recv().timeout(TIMEOUT).await.is_none(), "no message should be sent");

		virtual_overseer
	});
}

/// <https://github.com/paritytech/polkadot/pull/2160#discussion_r547594835>
///
/// 1. Send a view update that removes block B from their view.
/// 2. Send a message from B that they incur `COST_UNEXPECTED_MESSAGE` for, but then they receive
///    `BENEFIT_VALID_MESSAGE`.
/// 3. Send all other messages related to B.
#[test]
fn spam_attack_results_in_negative_reputation_change() {
	let parent_hash = Hash::repeat_byte(0xFF);
	let peer_a = PeerId::random();
	let hash_b = Hash::repeat_byte(0xBB);

	let _ = test_harness(state_without_reputation_delay(), |mut virtual_overseer| async move {
		let overseer = &mut virtual_overseer;
		let peer = &peer_a;
		setup_peer_with_view(overseer, peer, view![], ValidationVersion::V1).await;

		// new block `hash_b` with 20 candidates
		let candidates_count = 20;
		let meta = BlockApprovalMeta {
			hash: hash_b,
			parent_hash,
			number: 2,
			candidates: vec![Default::default(); candidates_count],
			slot: 1.into(),
			session: 1,
		};

		let msg = ApprovalDistributionMessage::NewBlocks(vec![meta]);
		overseer_send(overseer, msg).await;

		// send 20 assignments related to `hash_b`
		// to populate our knowledge
		let assignments: Vec<_> = (0..candidates_count)
			.map(|candidate_index| {
				let validator_index = ValidatorIndex(candidate_index as u32);
				let cert = fake_assignment_cert(hash_b, validator_index);
				(cert, candidate_index as u32)
			})
			.collect();

		let msg = protocol_v1::ApprovalDistributionMessage::Assignments(assignments.clone());
		send_message_from_peer(overseer, peer, msg.clone()).await;

		for i in 0..candidates_count {
			expect_reputation_change(overseer, peer, COST_UNEXPECTED_MESSAGE).await;

			assert_matches!(
				overseer_recv(overseer).await,
				AllMessages::ApprovalVoting(ApprovalVotingMessage::CheckAndImportAssignment(
					assignment,
					claimed_candidate_index,
					tx,
				)) => {
					assert_eq!(assignment, assignments[i].0.clone().into());
					assert_eq!(claimed_candidate_index, assignments[i].1.into());
					tx.send(AssignmentCheckResult::Accepted).unwrap();
				}
			);

			expect_reputation_change(overseer, peer, BENEFIT_VALID_MESSAGE_FIRST).await;
		}

		// send a view update that removes block B from peer's view by bumping the finalized_number
		overseer_send(
			overseer,
			ApprovalDistributionMessage::NetworkBridgeUpdate(NetworkBridgeEvent::PeerViewChange(
				*peer,
				View::with_finalized(2),
			)),
		)
		.await;

		// send the assignments again
		send_message_from_peer(overseer, peer, msg.clone()).await;

		// each of them will incur `COST_UNEXPECTED_MESSAGE`, not only the first one
		for _ in 0..candidates_count {
			expect_reputation_change(overseer, peer, COST_UNEXPECTED_MESSAGE).await;
			expect_reputation_change(overseer, peer, BENEFIT_VALID_MESSAGE).await;
		}
		virtual_overseer
	});
}

/// Imagine we send a message to peer A and peer B.
/// Upon receiving them, they both will try to send the message each other.
/// This test makes sure they will not punish each other for such duplicate messages.
///
/// See <https://github.com/paritytech/polkadot/issues/2499>.
#[test]
fn peer_sending_us_the_same_we_just_sent_them_is_ok() {
	let parent_hash = Hash::repeat_byte(0xFF);
	let hash = Hash::repeat_byte(0xAA);

	let peers = make_peers_and_authority_ids(8);
	let peer_a = peers.first().unwrap().0;

	let _ = test_harness(state_without_reputation_delay(), |mut virtual_overseer| async move {
		let overseer = &mut virtual_overseer;
		let peer = &peer_a;
		setup_peer_with_view(overseer, peer, view![], ValidationVersion::V1).await;

		// Setup a topology where peer_a is neigboor to current node.
		setup_gossip_topology(overseer, make_gossip_topology(1, &peers, &[0], &[2], 1)).await;

		// new block `hash` with 1 candidates
		let meta = BlockApprovalMeta {
			hash,
			parent_hash,
			number: 1,
			candidates: vec![Default::default(); 1],
			slot: 1.into(),
			session: 1,
		};
		let msg = ApprovalDistributionMessage::NewBlocks(vec![meta]);
		overseer_send(overseer, msg).await;

		// import an assignment related to `hash` locally
		let validator_index = ValidatorIndex(0);
		let candidate_index = 0u32;
		let cert = fake_assignment_cert(hash, validator_index);
		overseer_send(
			overseer,
			ApprovalDistributionMessage::DistributeAssignment(
				cert.clone().into(),
				candidate_index.into(),
			),
		)
		.await;

		// update peer view to include the hash
		overseer_send(
			overseer,
			ApprovalDistributionMessage::NetworkBridgeUpdate(NetworkBridgeEvent::PeerViewChange(
				*peer,
				view![hash],
			)),
		)
		.await;

		// we should send them the assignment
		assert_matches!(
			overseer_recv(overseer).await,
			AllMessages::NetworkBridgeTx(NetworkBridgeTxMessage::SendValidationMessage(
				peers,
				Versioned::V1(protocol_v1::ValidationProtocol::ApprovalDistribution(
					protocol_v1::ApprovalDistributionMessage::Assignments(assignments)
				))
			)) => {
				assert_eq!(peers.len(), 1);
				assert_eq!(assignments.len(), 1);
			}
		);

		// but if someone else is sending it the same assignment
		// the peer could send us it as well
		let assignments = vec![(cert, candidate_index)];
		let msg = protocol_v1::ApprovalDistributionMessage::Assignments(assignments);
		send_message_from_peer(overseer, peer, msg.clone()).await;

		assert!(overseer.recv().timeout(TIMEOUT).await.is_none(), "we should not punish the peer");

		// send the assignments again
		send_message_from_peer(overseer, peer, msg).await;

		// now we should
		expect_reputation_change(overseer, peer, COST_DUPLICATE_MESSAGE).await;
		virtual_overseer
	});
}

#[test]
fn import_approval_happy_path_v1_v2_peers() {
	let peers = make_peers_and_authority_ids(15);

	let peer_a = peers.get(0).unwrap().0;
	let peer_b = peers.get(1).unwrap().0;
	let peer_c = peers.get(2).unwrap().0;
	let parent_hash = Hash::repeat_byte(0xFF);
	let hash = Hash::repeat_byte(0xAA);

	let _ = test_harness(state_without_reputation_delay(), |mut virtual_overseer| async move {
		let overseer = &mut virtual_overseer;
		// setup peers with V1 and V2 protocol versions
		setup_peer_with_view(overseer, &peer_a, view![], ValidationVersion::V1).await;
		setup_peer_with_view(overseer, &peer_b, view![hash], ValidationVersion::VStaging).await;
		setup_peer_with_view(overseer, &peer_c, view![hash], ValidationVersion::V1).await;

		// new block `hash_a` with 1 candidates
		let meta = BlockApprovalMeta {
			hash,
			parent_hash,
			number: 1,
			candidates: vec![Default::default(); 1],
			slot: 1.into(),
			session: 1,
		};
		let msg = ApprovalDistributionMessage::NewBlocks(vec![meta]);
		overseer_send(overseer, msg).await;

		// Set up a gossip topology, where a, b, and c are topology neighboors to the node.
		setup_gossip_topology(overseer, make_gossip_topology(1, &peers, &[0, 1], &[2, 4], 3)).await;

		// import an assignment related to `hash` locally
		let validator_index = ValidatorIndex(0);
		let candidate_index = 0u32;
		let cert = fake_assignment_cert(hash, validator_index);
		overseer_send(
			overseer,
			ApprovalDistributionMessage::DistributeAssignment(
				cert.clone().into(),
				candidate_index.into(),
			),
		)
		.await;

		// 1 peer is v1
		assert_matches!(
			overseer_recv(overseer).await,
			AllMessages::NetworkBridgeTx(NetworkBridgeTxMessage::SendValidationMessage(
				peers,
				Versioned::V1(protocol_v1::ValidationProtocol::ApprovalDistribution(
					protocol_v1::ApprovalDistributionMessage::Assignments(assignments)
				))
			)) => {
				assert_eq!(peers.len(), 1);
				assert_eq!(assignments.len(), 1);
			}
		);

		// 1 peer is v2
		assert_matches!(
			overseer_recv(overseer).await,
			AllMessages::NetworkBridgeTx(NetworkBridgeTxMessage::SendValidationMessage(
				peers,
				Versioned::VStaging(protocol_vstaging::ValidationProtocol::ApprovalDistribution(
					protocol_vstaging::ApprovalDistributionMessage::Assignments(assignments)
				))
			)) => {
				assert_eq!(peers.len(), 1);
				assert_eq!(assignments.len(), 1);
			}
		);

		// send the an approval from peer_b
		let approval = IndirectSignedApprovalVoteV2 {
			block_hash: hash,
			candidate_indices: candidate_index.into(),
			validator: validator_index,
			signature: dummy_signature(),
		};
		let msg = protocol_vstaging::ApprovalDistributionMessage::Approvals(vec![approval.clone()]);
		send_message_from_peer_v2(overseer, &peer_b, msg).await;

		assert_matches!(
			overseer_recv(overseer).await,
			AllMessages::ApprovalVoting(ApprovalVotingMessage::CheckAndImportApproval(
				vote,
				tx,
			)) => {
				assert_eq!(vote, approval);
				tx.send(ApprovalCheckResult::Accepted).unwrap();
			}
		);

		expect_reputation_change(overseer, &peer_b, BENEFIT_VALID_MESSAGE_FIRST).await;

		assert_matches!(
			overseer_recv(overseer).await,
			AllMessages::NetworkBridgeTx(NetworkBridgeTxMessage::SendValidationMessage(
				peers,
				Versioned::V1(protocol_v1::ValidationProtocol::ApprovalDistribution(
					protocol_v1::ApprovalDistributionMessage::Approvals(approvals)
				))
			)) => {
				assert_eq!(peers.len(), 1);
				assert_eq!(approvals.len(), 1);
			}
		);
		virtual_overseer
	});
}

// Test a v2 approval that signs multiple candidate is correctly processed.
#[test]
fn import_approval_happy_path_v2() {
	let peers = make_peers_and_authority_ids(15);

	let peer_a = peers.get(0).unwrap().0;
	let peer_b = peers.get(1).unwrap().0;
	let peer_c = peers.get(2).unwrap().0;
	let parent_hash = Hash::repeat_byte(0xFF);
	let hash = Hash::repeat_byte(0xAA);

	let _ = test_harness(state_without_reputation_delay(), |mut virtual_overseer| async move {
		let overseer = &mut virtual_overseer;
		// setup peers with  V2 protocol versions
		setup_peer_with_view(overseer, &peer_a, view![], ValidationVersion::VStaging).await;
		setup_peer_with_view(overseer, &peer_b, view![hash], ValidationVersion::VStaging).await;
		setup_peer_with_view(overseer, &peer_c, view![hash], ValidationVersion::VStaging).await;

		// new block `hash_a` with 1 candidates
		let meta = BlockApprovalMeta {
			hash,
			parent_hash,
			number: 1,
			candidates: vec![Default::default(); 2],
			slot: 1.into(),
			session: 1,
		};
		let msg = ApprovalDistributionMessage::NewBlocks(vec![meta]);
		overseer_send(overseer, msg).await;

		// Set up a gossip topology, where a, b, and c are topology neighboors to the node.
		setup_gossip_topology(overseer, make_gossip_topology(1, &peers, &[0, 1], &[2, 4], 3)).await;

		// import an assignment related to `hash` locally
		let validator_index = ValidatorIndex(0);
		let candidate_indices: CandidateBitfield =
			vec![0 as CandidateIndex, 1 as CandidateIndex].try_into().unwrap();
		let candidate_bitfields = vec![CoreIndex(0), CoreIndex(1)].try_into().unwrap();
		let cert = fake_assignment_cert_v2(hash, validator_index, candidate_bitfields);
		overseer_send(
			overseer,
			ApprovalDistributionMessage::DistributeAssignment(
				cert.clone().into(),
				candidate_indices.clone(),
			),
		)
		.await;

		// 1 peer is v2
		assert_matches!(
			overseer_recv(overseer).await,
			AllMessages::NetworkBridgeTx(NetworkBridgeTxMessage::SendValidationMessage(
				peers,
				Versioned::VStaging(protocol_vstaging::ValidationProtocol::ApprovalDistribution(
					protocol_vstaging::ApprovalDistributionMessage::Assignments(assignments)
				))
			)) => {
				assert_eq!(peers.len(), 2);
				assert_eq!(assignments.len(), 1);
			}
		);

		// send the an approval from peer_b
		let approval = IndirectSignedApprovalVoteV2 {
			block_hash: hash,
			candidate_indices,
			validator: validator_index,
			signature: dummy_signature(),
		};
		let msg = protocol_vstaging::ApprovalDistributionMessage::Approvals(vec![approval.clone()]);
		send_message_from_peer_v2(overseer, &peer_b, msg).await;

		assert_matches!(
			overseer_recv(overseer).await,
			AllMessages::ApprovalVoting(ApprovalVotingMessage::CheckAndImportApproval(
				vote,
				tx,
			)) => {
				assert_eq!(vote, approval);
				tx.send(ApprovalCheckResult::Accepted).unwrap();
			}
		);

		expect_reputation_change(overseer, &peer_b, BENEFIT_VALID_MESSAGE_FIRST).await;

		assert_matches!(
			overseer_recv(overseer).await,
			AllMessages::NetworkBridgeTx(NetworkBridgeTxMessage::SendValidationMessage(
				peers,
				Versioned::VStaging(protocol_vstaging::ValidationProtocol::ApprovalDistribution(
					protocol_vstaging::ApprovalDistributionMessage::Approvals(approvals)
				))
			)) => {
				assert_eq!(peers.len(), 1);
				assert_eq!(approvals.len(), 1);
			}
		);
		virtual_overseer
	});
}

// Tests that votes that cover multiple assignments candidates are correctly processed on importing
#[test]
fn multiple_assignments_covered_with_one_approval_vote() {
	let peers = make_peers_and_authority_ids(15);

	let peer_a = peers.get(0).unwrap().0;
	let peer_b = peers.get(1).unwrap().0;
	let peer_c = peers.get(2).unwrap().0;
	let peer_d = peers.get(4).unwrap().0;
	let parent_hash = Hash::repeat_byte(0xFF);
	let hash = Hash::repeat_byte(0xAA);

	let _ = test_harness(state_without_reputation_delay(), |mut virtual_overseer| async move {
		let overseer = &mut virtual_overseer;
		// setup peers with  V2 protocol versions
		setup_peer_with_view(overseer, &peer_a, view![hash], ValidationVersion::VStaging).await;
		setup_peer_with_view(overseer, &peer_b, view![hash], ValidationVersion::VStaging).await;
		setup_peer_with_view(overseer, &peer_c, view![hash], ValidationVersion::VStaging).await;
		setup_peer_with_view(overseer, &peer_d, view![hash], ValidationVersion::VStaging).await;

		// new block `hash_a` with 1 candidates
		let meta = BlockApprovalMeta {
			hash,
			parent_hash,
			number: 1,
			candidates: vec![Default::default(); 2],
			slot: 1.into(),
			session: 1,
		};
		let msg = ApprovalDistributionMessage::NewBlocks(vec![meta]);
		overseer_send(overseer, msg).await;

		// Set up a gossip topology, where a, b, and c, d are topology neighboors to the node.
		setup_gossip_topology(overseer, make_gossip_topology(1, &peers, &[0, 1], &[2, 4], 3)).await;

		// import an assignment related to `hash` locally
		let validator_index = ValidatorIndex(2); // peer_c is the originator
		let candidate_indices: CandidateBitfield =
			vec![0 as CandidateIndex, 1 as CandidateIndex].try_into().unwrap();

		let core_bitfields = vec![CoreIndex(0)].try_into().unwrap();
		let cert = fake_assignment_cert_v2(hash, validator_index, core_bitfields);

		// send the candidate 0 assignment from peer_b
		let assignment = IndirectAssignmentCertV2 {
			block_hash: hash,
			validator: validator_index,
			cert: cert.cert,
		};
		let msg = protocol_vstaging::ApprovalDistributionMessage::Assignments(vec![(
			assignment,
			(0 as CandidateIndex).into(),
		)]);
		send_message_from_peer_v2(overseer, &peer_d, msg).await;

		assert_matches!(
			overseer_recv(overseer).await,
			AllMessages::ApprovalVoting(ApprovalVotingMessage::CheckAndImportAssignment(
				_, _,
				tx,
			)) => {
				tx.send(AssignmentCheckResult::Accepted).unwrap();
			}
		);
		expect_reputation_change(overseer, &peer_d, BENEFIT_VALID_MESSAGE_FIRST).await;

		assert_matches!(
			overseer_recv(overseer).await,
			AllMessages::NetworkBridgeTx(NetworkBridgeTxMessage::SendValidationMessage(
				peers,
				Versioned::VStaging(protocol_vstaging::ValidationProtocol::ApprovalDistribution(
					protocol_vstaging::ApprovalDistributionMessage::Assignments(assignments)
				))
			)) => {
				assert!(peers.len() >= 2);
				assert!(peers.contains(&peer_a));
				assert!(peers.contains(&peer_b));
				assert_eq!(assignments.len(), 1);
			}
		);

		let candidate_bitfields = vec![CoreIndex(1)].try_into().unwrap();
		let cert = fake_assignment_cert_v2(hash, validator_index, candidate_bitfields);

		// send the candidate 1 assignment from peer_c
		let assignment = IndirectAssignmentCertV2 {
			block_hash: hash,
			validator: validator_index,
			cert: cert.cert,
		};
		let msg = protocol_vstaging::ApprovalDistributionMessage::Assignments(vec![(
			assignment,
			(1 as CandidateIndex).into(),
		)]);

		send_message_from_peer_v2(overseer, &peer_c, msg).await;

		assert_matches!(
			overseer_recv(overseer).await,
			AllMessages::ApprovalVoting(ApprovalVotingMessage::CheckAndImportAssignment(
				_, _,
				tx,
			)) => {
				tx.send(AssignmentCheckResult::Accepted).unwrap();
			}
		);
		expect_reputation_change(overseer, &peer_c, BENEFIT_VALID_MESSAGE_FIRST).await;

		assert_matches!(
			overseer_recv(overseer).await,
			AllMessages::NetworkBridgeTx(NetworkBridgeTxMessage::SendValidationMessage(
				peers,
				Versioned::VStaging(protocol_vstaging::ValidationProtocol::ApprovalDistribution(
					protocol_vstaging::ApprovalDistributionMessage::Assignments(assignments)
				))
			)) => {
				assert!(peers.len() >= 2);
				assert!(peers.contains(&peer_b));
				assert!(peers.contains(&peer_a));
				assert_eq!(assignments.len(), 1);
			}
		);

		// send an approval from peer_b
		let approval = IndirectSignedApprovalVoteV2 {
			block_hash: hash,
			candidate_indices,
			validator: validator_index,
			signature: dummy_signature(),
		};
		let msg = protocol_vstaging::ApprovalDistributionMessage::Approvals(vec![approval.clone()]);
		send_message_from_peer_v2(overseer, &peer_d, msg).await;

		assert_matches!(
			overseer_recv(overseer).await,
			AllMessages::ApprovalVoting(ApprovalVotingMessage::CheckAndImportApproval(
				vote,
				tx,
			)) => {
				assert_eq!(vote, approval);
				tx.send(ApprovalCheckResult::Accepted).unwrap();
			}
		);

		expect_reputation_change(overseer, &peer_d, BENEFIT_VALID_MESSAGE_FIRST).await;

		assert_matches!(
			overseer_recv(overseer).await,
			AllMessages::NetworkBridgeTx(NetworkBridgeTxMessage::SendValidationMessage(
				peers,
				Versioned::VStaging(protocol_vstaging::ValidationProtocol::ApprovalDistribution(
					protocol_vstaging::ApprovalDistributionMessage::Approvals(approvals)
				))
			)) => {
				assert!(peers.len() >= 2);
				assert!(peers.contains(&peer_b));
				assert!(peers.contains(&peer_a));
				assert_eq!(approvals.len(), 1);
			}
		);
		for candidate_index in 0..1 {
			let (tx_distribution, rx_distribution) = oneshot::channel();
			let mut candidates_requesting_signatures = HashSet::new();
			candidates_requesting_signatures.insert((hash, candidate_index));
			overseer_send(
				overseer,
				ApprovalDistributionMessage::GetApprovalSignatures(
					candidates_requesting_signatures,
					tx_distribution,
				),
			)
			.await;
			let signatures = rx_distribution.await.unwrap();

			assert_eq!(signatures.len(), 1);
			for (signing_validator, signature) in signatures {
				assert_eq!(validator_index, signing_validator);
				assert_eq!(signature.0, hash);
				assert_eq!(signature.2, approval.signature);
				assert_eq!(signature.1, vec![0, 1]);
			}
		}
		virtual_overseer
	});
}

// Tests that votes that cover multiple assignments candidates are correctly processed when unify
// with peer view
#[test]
fn unify_with_peer_multiple_assignments_covered_with_one_approval_vote() {
	let peers = make_peers_and_authority_ids(15);

	let peer_a = peers.get(0).unwrap().0;
	let peer_b = peers.get(1).unwrap().0;
	let peer_d = peers.get(4).unwrap().0;
	let parent_hash = Hash::repeat_byte(0xFF);
	let hash = Hash::repeat_byte(0xAA);

	let _ = test_harness(state_without_reputation_delay(), |mut virtual_overseer| async move {
		let overseer = &mut virtual_overseer;
		setup_peer_with_view(overseer, &peer_d, view![hash], ValidationVersion::VStaging).await;

		// new block `hash_a` with 1 candidates
		let meta = BlockApprovalMeta {
			hash,
			parent_hash,
			number: 1,
			candidates: vec![Default::default(); 2],
			slot: 1.into(),
			session: 1,
		};
		let msg = ApprovalDistributionMessage::NewBlocks(vec![meta]);
		overseer_send(overseer, msg).await;

		// Set up a gossip topology, where a, b, and c, d are topology neighboors to the node.
		setup_gossip_topology(overseer, make_gossip_topology(1, &peers, &[0, 1], &[2, 4], 3)).await;

		// import an assignment related to `hash` locally
		let validator_index = ValidatorIndex(2); // peer_c is the originator
		let candidate_indices: CandidateBitfield =
			vec![0 as CandidateIndex, 1 as CandidateIndex].try_into().unwrap();

		let core_bitfields = vec![CoreIndex(0)].try_into().unwrap();
		let cert = fake_assignment_cert_v2(hash, validator_index, core_bitfields);

		// send the candidate 0 assignment from peer_b
		let assignment = IndirectAssignmentCertV2 {
			block_hash: hash,
			validator: validator_index,
			cert: cert.cert,
		};
		let msg = protocol_vstaging::ApprovalDistributionMessage::Assignments(vec![(
			assignment,
			(0 as CandidateIndex).into(),
		)]);
		send_message_from_peer_v2(overseer, &peer_d, msg).await;

		assert_matches!(
			overseer_recv(overseer).await,
			AllMessages::ApprovalVoting(ApprovalVotingMessage::CheckAndImportAssignment(
				_, _,
				tx,
			)) => {
				tx.send(AssignmentCheckResult::Accepted).unwrap();
			}
		);
		expect_reputation_change(overseer, &peer_d, BENEFIT_VALID_MESSAGE_FIRST).await;

		let candidate_bitfields = vec![CoreIndex(1)].try_into().unwrap();
		let cert = fake_assignment_cert_v2(hash, validator_index, candidate_bitfields);

		// send the candidate 1 assignment from peer_c
		let assignment = IndirectAssignmentCertV2 {
			block_hash: hash,
			validator: validator_index,
			cert: cert.cert,
		};
		let msg = protocol_vstaging::ApprovalDistributionMessage::Assignments(vec![(
			assignment,
			(1 as CandidateIndex).into(),
		)]);

		send_message_from_peer_v2(overseer, &peer_d, msg).await;

		assert_matches!(
			overseer_recv(overseer).await,
			AllMessages::ApprovalVoting(ApprovalVotingMessage::CheckAndImportAssignment(
				_, _,
				tx,
			)) => {
				tx.send(AssignmentCheckResult::Accepted).unwrap();
			}
		);
		expect_reputation_change(overseer, &peer_d, BENEFIT_VALID_MESSAGE_FIRST).await;

		// send an approval from peer_b
		let approval = IndirectSignedApprovalVoteV2 {
			block_hash: hash,
			candidate_indices,
			validator: validator_index,
			signature: dummy_signature(),
		};
		let msg = protocol_vstaging::ApprovalDistributionMessage::Approvals(vec![approval.clone()]);
		send_message_from_peer_v2(overseer, &peer_d, msg).await;

		assert_matches!(
			overseer_recv(overseer).await,
			AllMessages::ApprovalVoting(ApprovalVotingMessage::CheckAndImportApproval(
				vote,
				tx,
			)) => {
				assert_eq!(vote, approval);
				tx.send(ApprovalCheckResult::Accepted).unwrap();
			}
		);

		expect_reputation_change(overseer, &peer_d, BENEFIT_VALID_MESSAGE_FIRST).await;

		// setup peers with  V2 protocol versions
		setup_peer_with_view(overseer, &peer_a, view![hash], ValidationVersion::VStaging).await;
		setup_peer_with_view(overseer, &peer_b, view![hash], ValidationVersion::VStaging).await;
		let mut expected_peers_assignments = vec![peer_a, peer_b];
		let mut expected_peers_approvals = vec![peer_a, peer_b];
		assert_matches!(
			overseer_recv(overseer).await,
			AllMessages::NetworkBridgeTx(NetworkBridgeTxMessage::SendValidationMessage(
				peers,
				Versioned::VStaging(protocol_vstaging::ValidationProtocol::ApprovalDistribution(
					protocol_vstaging::ApprovalDistributionMessage::Assignments(assignments)
				))
			)) => {
				assert!(peers.len() == 1);
				assert!(expected_peers_assignments.contains(peers.first().unwrap()));
				expected_peers_assignments.retain(|peer| peer != peers.first().unwrap());
				assert_eq!(assignments.len(), 2);
			}
		);

		assert_matches!(
			overseer_recv(overseer).await,
			AllMessages::NetworkBridgeTx(NetworkBridgeTxMessage::SendValidationMessage(
				peers,
				Versioned::VStaging(protocol_vstaging::ValidationProtocol::ApprovalDistribution(
					protocol_vstaging::ApprovalDistributionMessage::Approvals(approvals)
				))
			)) => {
				assert!(peers.len() == 1);
				assert!(expected_peers_approvals.contains(peers.first().unwrap()));
				expected_peers_approvals.retain(|peer| peer != peers.first().unwrap());
				assert_eq!(approvals.len(), 1);
			}
		);

		assert_matches!(
			overseer_recv(overseer).await,
			AllMessages::NetworkBridgeTx(NetworkBridgeTxMessage::SendValidationMessage(
				peers,
				Versioned::VStaging(protocol_vstaging::ValidationProtocol::ApprovalDistribution(
					protocol_vstaging::ApprovalDistributionMessage::Assignments(assignments)
				))
			)) => {
				assert!(peers.len() == 1);
				assert!(expected_peers_assignments.contains(peers.first().unwrap()));
				expected_peers_assignments.retain(|peer| peer != peers.first().unwrap());
				assert_eq!(assignments.len(), 2);
			}
		);

		assert_matches!(
			overseer_recv(overseer).await,
			AllMessages::NetworkBridgeTx(NetworkBridgeTxMessage::SendValidationMessage(
				peers,
				Versioned::VStaging(protocol_vstaging::ValidationProtocol::ApprovalDistribution(
					protocol_vstaging::ApprovalDistributionMessage::Approvals(approvals)
				))
			)) => {
				assert!(peers.len() == 1);
				assert!(expected_peers_approvals.contains(peers.first().unwrap()));
				expected_peers_approvals.retain(|peer| peer != peers.first().unwrap());
				assert_eq!(approvals.len(), 1);
			}
		);

		virtual_overseer
	});
}

#[test]
fn import_approval_bad() {
	let peer_a = PeerId::random();
	let peer_b = PeerId::random();
	let parent_hash = Hash::repeat_byte(0xFF);
	let hash = Hash::repeat_byte(0xAA);

	let _ = test_harness(state_without_reputation_delay(), |mut virtual_overseer| async move {
		let overseer = &mut virtual_overseer;
		// setup peers
		setup_peer_with_view(overseer, &peer_a, view![], ValidationVersion::V1).await;
		setup_peer_with_view(overseer, &peer_b, view![hash], ValidationVersion::V1).await;

		// new block `hash_a` with 1 candidates
		let meta = BlockApprovalMeta {
			hash,
			parent_hash,
			number: 1,
			candidates: vec![Default::default(); 1],
			slot: 1.into(),
			session: 1,
		};
		let msg = ApprovalDistributionMessage::NewBlocks(vec![meta]);
		overseer_send(overseer, msg).await;

		let validator_index = ValidatorIndex(0);
		let candidate_index = 0u32;
		let cert = fake_assignment_cert(hash, validator_index);

		// send the an approval from peer_b, we don't have an assignment yet
		let approval = IndirectSignedApprovalVoteV2 {
			block_hash: hash,
			candidate_indices: candidate_index.into(),
			validator: validator_index,
			signature: dummy_signature(),
		};
		let msg = protocol_vstaging::ApprovalDistributionMessage::Approvals(vec![approval.clone()]);
		send_message_from_peer_v2(overseer, &peer_b, msg).await;

		expect_reputation_change(overseer, &peer_b, COST_UNEXPECTED_MESSAGE).await;

		// now import an assignment from peer_b
		let assignments = vec![(cert.clone(), candidate_index)];
		let msg = protocol_v1::ApprovalDistributionMessage::Assignments(assignments);
		send_message_from_peer(overseer, &peer_b, msg).await;

		assert_matches!(
			overseer_recv(overseer).await,
			AllMessages::ApprovalVoting(ApprovalVotingMessage::CheckAndImportAssignment(
				assignment,
				i,
				tx,
			)) => {
				assert_eq!(assignment, cert.into());
				assert_eq!(i, candidate_index.into());
				tx.send(AssignmentCheckResult::Accepted).unwrap();
			}
		);

		expect_reputation_change(overseer, &peer_b, BENEFIT_VALID_MESSAGE_FIRST).await;

		// and try again
		let msg = protocol_vstaging::ApprovalDistributionMessage::Approvals(vec![approval.clone()]);
		send_message_from_peer_v2(overseer, &peer_b, msg).await;

		assert_matches!(
			overseer_recv(overseer).await,
			AllMessages::ApprovalVoting(ApprovalVotingMessage::CheckAndImportApproval(
				vote,
				tx,
			)) => {
				assert_eq!(vote, approval);
				tx.send(ApprovalCheckResult::Bad(ApprovalCheckError::UnknownBlock(hash))).unwrap();
			}
		);

		expect_reputation_change(overseer, &peer_b, COST_INVALID_MESSAGE).await;
		virtual_overseer
	});
}

/// make sure we clean up the state on block finalized
#[test]
fn update_our_view() {
	let parent_hash = Hash::repeat_byte(0xFF);
	let hash_a = Hash::repeat_byte(0xAA);
	let hash_b = Hash::repeat_byte(0xBB);
	let hash_c = Hash::repeat_byte(0xCC);

	let state = test_harness(State::default(), |mut virtual_overseer| async move {
		let overseer = &mut virtual_overseer;
		// new block `hash_a` with 1 candidates
		let meta_a = BlockApprovalMeta {
			hash: hash_a,
			parent_hash,
			number: 1,
			candidates: vec![Default::default(); 1],
			slot: 1.into(),
			session: 1,
		};
		let meta_b = BlockApprovalMeta {
			hash: hash_b,
			parent_hash: hash_a,
			number: 2,
			candidates: vec![Default::default(); 1],
			slot: 1.into(),
			session: 1,
		};
		let meta_c = BlockApprovalMeta {
			hash: hash_c,
			parent_hash: hash_b,
			number: 3,
			candidates: vec![Default::default(); 1],
			slot: 1.into(),
			session: 1,
		};

		let msg = ApprovalDistributionMessage::NewBlocks(vec![meta_a, meta_b, meta_c]);
		overseer_send(overseer, msg).await;
		virtual_overseer
	});

	assert!(state.blocks_by_number.get(&1).is_some());
	assert!(state.blocks_by_number.get(&2).is_some());
	assert!(state.blocks_by_number.get(&3).is_some());
	assert!(state.blocks.get(&hash_a).is_some());
	assert!(state.blocks.get(&hash_b).is_some());
	assert!(state.blocks.get(&hash_c).is_some());

	let state = test_harness(state, |mut virtual_overseer| async move {
		let overseer = &mut virtual_overseer;
		// finalize a block
		overseer_signal_block_finalized(overseer, 2).await;
		virtual_overseer
	});

	assert!(state.blocks_by_number.get(&1).is_none());
	assert!(state.blocks_by_number.get(&2).is_none());
	assert!(state.blocks_by_number.get(&3).is_some());
	assert!(state.blocks.get(&hash_a).is_none());
	assert!(state.blocks.get(&hash_b).is_none());
	assert!(state.blocks.get(&hash_c).is_some());

	let state = test_harness(state, |mut virtual_overseer| async move {
		let overseer = &mut virtual_overseer;
		// finalize a very high block
		overseer_signal_block_finalized(overseer, 4_000_000_000).await;
		virtual_overseer
	});

	assert!(state.blocks_by_number.get(&3).is_none());
	assert!(state.blocks.get(&hash_c).is_none());
}

/// make sure we unify with peers and clean up the state
#[test]
fn update_peer_view() {
	let parent_hash = Hash::repeat_byte(0xFF);
	let hash_a = Hash::repeat_byte(0xAA);
	let hash_b = Hash::repeat_byte(0xBB);
	let hash_c = Hash::repeat_byte(0xCC);
	let hash_d = Hash::repeat_byte(0xDD);
	let peers = make_peers_and_authority_ids(8);
	let peer_a = peers.first().unwrap().0;
	let peer = &peer_a;

	let state = test_harness(State::default(), |mut virtual_overseer| async move {
		let overseer = &mut virtual_overseer;
		// new block `hash_a` with 1 candidates
		let meta_a = BlockApprovalMeta {
			hash: hash_a,
			parent_hash,
			number: 1,
			candidates: vec![Default::default(); 1],
			slot: 1.into(),
			session: 1,
		};
		let meta_b = BlockApprovalMeta {
			hash: hash_b,
			parent_hash: hash_a,
			number: 2,
			candidates: vec![Default::default(); 1],
			slot: 1.into(),
			session: 1,
		};
		let meta_c = BlockApprovalMeta {
			hash: hash_c,
			parent_hash: hash_b,
			number: 3,
			candidates: vec![Default::default(); 1],
			slot: 1.into(),
			session: 1,
		};

		let msg = ApprovalDistributionMessage::NewBlocks(vec![meta_a, meta_b, meta_c]);
		overseer_send(overseer, msg).await;

		// Setup a topology where peer_a is neigboor to current node.
		setup_gossip_topology(overseer, make_gossip_topology(1, &peers, &[0], &[2], 1)).await;

		let cert_a = fake_assignment_cert(hash_a, ValidatorIndex(0));
		let cert_b = fake_assignment_cert(hash_b, ValidatorIndex(0));

		overseer_send(
			overseer,
			ApprovalDistributionMessage::DistributeAssignment(cert_a.into(), 0.into()),
		)
		.await;

		overseer_send(
			overseer,
			ApprovalDistributionMessage::DistributeAssignment(cert_b.into(), 0.into()),
		)
		.await;

		// connect a peer
		setup_peer_with_view(overseer, peer, view![hash_a], ValidationVersion::V1).await;

		// we should send relevant assignments to the peer
		assert_matches!(
			overseer_recv(overseer).await,
			AllMessages::NetworkBridgeTx(NetworkBridgeTxMessage::SendValidationMessage(
				peers,
				Versioned::V1(protocol_v1::ValidationProtocol::ApprovalDistribution(
					protocol_v1::ApprovalDistributionMessage::Assignments(assignments)
				))
			)) => {
				assert_eq!(peers.len(), 1);
				assert_eq!(assignments.len(), 1);
			}
		);
		virtual_overseer
	});

	assert_eq!(state.peer_views.get(peer).map(|v| v.view.finalized_number), Some(0));
	assert_eq!(
		state
			.blocks
			.get(&hash_a)
			.unwrap()
			.known_by
			.get(peer)
			.unwrap()
			.sent
			.known_messages
			.len(),
		1,
	);

	let state = test_harness(state, |mut virtual_overseer| async move {
		let overseer = &mut virtual_overseer;
		// update peer's view
		overseer_send(
			overseer,
			ApprovalDistributionMessage::NetworkBridgeUpdate(NetworkBridgeEvent::PeerViewChange(
				*peer,
				View::new(vec![hash_b, hash_c, hash_d], 2),
			)),
		)
		.await;

		let cert_c = fake_assignment_cert(hash_c, ValidatorIndex(0));

		overseer_send(
			overseer,
			ApprovalDistributionMessage::DistributeAssignment(cert_c.clone().into(), 0.into()),
		)
		.await;

		// we should send relevant assignments to the peer
		assert_matches!(
			overseer_recv(overseer).await,
			AllMessages::NetworkBridgeTx(NetworkBridgeTxMessage::SendValidationMessage(
				peers,
				Versioned::V1(protocol_v1::ValidationProtocol::ApprovalDistribution(
					protocol_v1::ApprovalDistributionMessage::Assignments(assignments)
				))
			)) => {
				assert_eq!(peers.len(), 1);
				assert_eq!(assignments.len(), 1);
				assert_eq!(assignments[0].0, cert_c);
			}
		);
		virtual_overseer
	});

	assert_eq!(state.peer_views.get(peer).map(|v| v.view.finalized_number), Some(2));
	assert_eq!(
		state
			.blocks
			.get(&hash_c)
			.unwrap()
			.known_by
			.get(peer)
			.unwrap()
			.sent
			.known_messages
			.len(),
		1,
	);

	let finalized_number = 4_000_000_000;
	let state = test_harness(state, |mut virtual_overseer| async move {
		let overseer = &mut virtual_overseer;
		// update peer's view
		overseer_send(
			overseer,
			ApprovalDistributionMessage::NetworkBridgeUpdate(NetworkBridgeEvent::PeerViewChange(
				*peer,
				View::with_finalized(finalized_number),
			)),
		)
		.await;
		virtual_overseer
	});

	assert_eq!(state.peer_views.get(peer).map(|v| v.view.finalized_number), Some(finalized_number));
	assert!(state.blocks.get(&hash_c).unwrap().known_by.get(peer).is_none());
}

/// E.g. if someone copies the keys...
#[test]
fn import_remotely_then_locally() {
	let peer_a = PeerId::random();
	let parent_hash = Hash::repeat_byte(0xFF);
	let hash = Hash::repeat_byte(0xAA);
	let peer = &peer_a;

	let _ = test_harness(state_without_reputation_delay(), |mut virtual_overseer| async move {
		let overseer = &mut virtual_overseer;
		// setup the peer
		setup_peer_with_view(overseer, peer, view![hash], ValidationVersion::V1).await;

		// new block `hash_a` with 1 candidates
		let meta = BlockApprovalMeta {
			hash,
			parent_hash,
			number: 1,
			candidates: vec![Default::default(); 1],
			slot: 1.into(),
			session: 1,
		};
		let msg = ApprovalDistributionMessage::NewBlocks(vec![meta]);
		overseer_send(overseer, msg).await;

		// import the assignment remotely first
		let validator_index = ValidatorIndex(0);
		let candidate_index = 0u32;
		let cert = fake_assignment_cert(hash, validator_index);
		let assignments = vec![(cert.clone(), candidate_index)];
		let msg = protocol_v1::ApprovalDistributionMessage::Assignments(assignments.clone());
		send_message_from_peer(overseer, peer, msg).await;

		// send an `Accept` message from the Approval Voting subsystem
		assert_matches!(
			overseer_recv(overseer).await,
			AllMessages::ApprovalVoting(ApprovalVotingMessage::CheckAndImportAssignment(
				assignment,
				i,
				tx,
			)) => {
				assert_eq!(assignment, cert.clone().into());
				assert_eq!(i, candidate_index.into());
				tx.send(AssignmentCheckResult::Accepted).unwrap();
			}
		);

		expect_reputation_change(overseer, peer, BENEFIT_VALID_MESSAGE_FIRST).await;

		// import the same assignment locally
		overseer_send(
			overseer,
			ApprovalDistributionMessage::DistributeAssignment(
				cert.clone().into(),
				candidate_index.into(),
			),
		)
		.await;

		assert!(overseer.recv().timeout(TIMEOUT).await.is_none(), "no message should be sent");

		// send the approval remotely
		let approval = IndirectSignedApprovalVoteV2 {
			block_hash: hash,
			candidate_indices: candidate_index.into(),
			validator: validator_index,
			signature: dummy_signature(),
		};
		let msg = protocol_vstaging::ApprovalDistributionMessage::Approvals(vec![approval.clone()]);
		send_message_from_peer_v2(overseer, peer, msg).await;

		assert_matches!(
			overseer_recv(overseer).await,
			AllMessages::ApprovalVoting(ApprovalVotingMessage::CheckAndImportApproval(
				vote,
				tx,
			)) => {
				assert_eq!(vote, approval);
				tx.send(ApprovalCheckResult::Accepted).unwrap();
			}
		);
		expect_reputation_change(overseer, peer, BENEFIT_VALID_MESSAGE_FIRST).await;

		// import the same approval locally
		overseer_send(overseer, ApprovalDistributionMessage::DistributeApproval(approval)).await;

		assert!(overseer.recv().timeout(TIMEOUT).await.is_none(), "no message should be sent");
		virtual_overseer
	});
}

#[test]
fn sends_assignments_even_when_state_is_approved() {
	let peers = make_peers_and_authority_ids(8);
	let peer_a = peers.first().unwrap().0;
	let parent_hash = Hash::repeat_byte(0xFF);
	let hash = Hash::repeat_byte(0xAA);
	let peer = &peer_a;

	let _ = test_harness(State::default(), |mut virtual_overseer| async move {
		let overseer = &mut virtual_overseer;

		// new block `hash_a` with 1 candidates
		let meta = BlockApprovalMeta {
			hash,
			parent_hash,
			number: 1,
			candidates: vec![Default::default(); 1],
			slot: 1.into(),
			session: 1,
		};
		let msg = ApprovalDistributionMessage::NewBlocks(vec![meta]);
		overseer_send(overseer, msg).await;

		// Setup a topology where peer_a is neigboor to current node.
		setup_gossip_topology(overseer, make_gossip_topology(1, &peers, &[0], &[2], 1)).await;

		let validator_index = ValidatorIndex(0);
		let candidate_index = 0u32;

		// import an assignment and approval locally.
		let cert = fake_assignment_cert(hash, validator_index);
		let approval = IndirectSignedApprovalVote {
			block_hash: hash,
			candidate_index,
			validator: validator_index,
			signature: dummy_signature(),
		};

		overseer_send(
			overseer,
			ApprovalDistributionMessage::DistributeAssignment(
				cert.clone().into(),
				candidate_index.into(),
			),
		)
		.await;

		overseer_send(
			overseer,
			ApprovalDistributionMessage::DistributeApproval(approval.clone().into()),
		)
		.await;

		// connect the peer.
		setup_peer_with_view(overseer, peer, view![hash], ValidationVersion::V1).await;

		let assignments = vec![(cert.clone(), candidate_index)];
		let approvals = vec![approval.clone()];

		assert_matches!(
			overseer_recv(overseer).await,
			AllMessages::NetworkBridgeTx(NetworkBridgeTxMessage::SendValidationMessage(
				peers,
				Versioned::V1(protocol_v1::ValidationProtocol::ApprovalDistribution(
					protocol_v1::ApprovalDistributionMessage::Assignments(sent_assignments)
				))
			)) => {
				assert_eq!(peers, vec![*peer]);
				assert_eq!(sent_assignments, assignments);
			}
		);

		assert_matches!(
			overseer_recv(overseer).await,
			AllMessages::NetworkBridgeTx(NetworkBridgeTxMessage::SendValidationMessage(
				peers,
				Versioned::V1(protocol_v1::ValidationProtocol::ApprovalDistribution(
					protocol_v1::ApprovalDistributionMessage::Approvals(sent_approvals)
				))
			)) => {
				assert_eq!(peers, vec![*peer]);
				assert_eq!(sent_approvals, approvals);
			}
		);

		assert!(overseer.recv().timeout(TIMEOUT).await.is_none(), "no message should be sent");
		virtual_overseer
	});
}

/// Same as `sends_assignments_even_when_state_is_approved_v2` but with `VRFModuloCompact`
/// assignemnts.
#[test]
fn sends_assignments_even_when_state_is_approved_v2() {
	let peers = make_peers_and_authority_ids(8);
	let peer_a = peers.first().unwrap().0;
	let parent_hash = Hash::repeat_byte(0xFF);
	let hash = Hash::repeat_byte(0xAA);
	let peer = &peer_a;

	let _ = test_harness(State::default(), |mut virtual_overseer| async move {
		let overseer = &mut virtual_overseer;

		// new block `hash_a` with 1 candidates
		let meta = BlockApprovalMeta {
			hash,
			parent_hash,
			number: 1,
			candidates: vec![Default::default(); 4],
			slot: 1.into(),
			session: 1,
		};
		let msg = ApprovalDistributionMessage::NewBlocks(vec![meta]);
		overseer_send(overseer, msg).await;

		// Setup a topology where peer_a is neigboor to current node.
		setup_gossip_topology(overseer, make_gossip_topology(1, &peers, &[0], &[2], 1)).await;

		let validator_index = ValidatorIndex(0);
		let cores = vec![0, 1, 2, 3];
		let candidate_bitfield: CandidateBitfield = cores.clone().try_into().unwrap();

		let core_bitfield: CoreBitfield = cores
			.iter()
			.map(|index| CoreIndex(*index))
			.collect::<Vec<_>>()
			.try_into()
			.unwrap();

		let cert = fake_assignment_cert_v2(hash, validator_index, core_bitfield.clone());

		// Assumes candidate index == core index.
		let approvals = cores
			.iter()
			.map(|core| IndirectSignedApprovalVoteV2 {
				block_hash: hash,
				candidate_indices: (*core).into(),
				validator: validator_index,
				signature: dummy_signature(),
			})
			.collect::<Vec<_>>();

		overseer_send(
			overseer,
			ApprovalDistributionMessage::DistributeAssignment(
				cert.clone().into(),
				candidate_bitfield.clone(),
			),
		)
		.await;

		for approval in &approvals {
			overseer_send(
				overseer,
				ApprovalDistributionMessage::DistributeApproval(approval.clone()),
			)
			.await;
		}

		// connect the peer.
		setup_peer_with_view(overseer, peer, view![hash], ValidationVersion::VStaging).await;

		let assignments = vec![(cert.clone(), candidate_bitfield.clone())];

		assert_matches!(
			overseer_recv(overseer).await,
			AllMessages::NetworkBridgeTx(NetworkBridgeTxMessage::SendValidationMessage(
				peers,
				Versioned::VStaging(protocol_vstaging::ValidationProtocol::ApprovalDistribution(
					protocol_vstaging::ApprovalDistributionMessage::Assignments(sent_assignments)
				))
			)) => {
				assert_eq!(peers, vec![*peer]);
				assert_eq!(sent_assignments, assignments);
			}
		);

		assert_matches!(
			overseer_recv(overseer).await,
			AllMessages::NetworkBridgeTx(NetworkBridgeTxMessage::SendValidationMessage(
				peers,
				Versioned::VStaging(protocol_vstaging::ValidationProtocol::ApprovalDistribution(
					protocol_vstaging::ApprovalDistributionMessage::Approvals(sent_approvals)
				))
			)) => {
				// Construct a hashmaps of approvals for comparison. Approval distribution reorders messages because they are kept in a
				// hashmap as well.
				let sent_approvals = sent_approvals.into_iter().map(|approval| (approval.candidate_indices.clone(), approval)).collect::<HashMap<_,_>>();
				let approvals = approvals.into_iter().map(|approval| (approval.candidate_indices.clone(), approval)).collect::<HashMap<_,_>>();

				assert_eq!(peers, vec![*peer]);
				assert_eq!(sent_approvals, approvals);
			}
		);

		assert!(overseer.recv().timeout(TIMEOUT).await.is_none(), "no message should be sent");
		virtual_overseer
	});
}

/// <https://github.com/paritytech/polkadot/pull/5089>
///
/// 1. Receive remote peer view update with an unknown head
/// 2. Receive assignments for that unknown head
/// 3. Update our view and import the new block
/// 4. Expect that no reputation with `COST_UNEXPECTED_MESSAGE` is applied
#[test]
fn race_condition_in_local_vs_remote_view_update() {
	let parent_hash = Hash::repeat_byte(0xFF);
	let peer_a = PeerId::random();
	let hash_b = Hash::repeat_byte(0xBB);

	let _ = test_harness(state_without_reputation_delay(), |mut virtual_overseer| async move {
		let overseer = &mut virtual_overseer;
		let peer = &peer_a;

		// Test a small number of candidates
		let candidates_count = 1;
		let meta = BlockApprovalMeta {
			hash: hash_b,
			parent_hash,
			number: 2,
			candidates: vec![Default::default(); candidates_count],
			slot: 1.into(),
			session: 1,
		};

		// This will send a peer view that is ahead of our view
		setup_peer_with_view(overseer, peer, view![hash_b], ValidationVersion::V1).await;

		// Send our view update to include a new head
		overseer_send(
			overseer,
			ApprovalDistributionMessage::NetworkBridgeUpdate(NetworkBridgeEvent::OurViewChange(
				our_view![hash_b],
			)),
		)
		.await;

		// send assignments related to `hash_b` but they will come to the MessagesPending
		let assignments: Vec<_> = (0..candidates_count)
			.map(|candidate_index| {
				let validator_index = ValidatorIndex(candidate_index as u32);
				let cert = fake_assignment_cert(hash_b, validator_index);
				(cert, candidate_index as u32)
			})
			.collect();

		let msg = protocol_v1::ApprovalDistributionMessage::Assignments(assignments.clone());
		send_message_from_peer(overseer, peer, msg.clone()).await;

		// This will handle pending messages being processed
		let msg = ApprovalDistributionMessage::NewBlocks(vec![meta]);
		overseer_send(overseer, msg).await;

		for i in 0..candidates_count {
			// Previously, this has caused out-of-view assignments/approvals
			//expect_reputation_change(overseer, peer, COST_UNEXPECTED_MESSAGE).await;

			assert_matches!(
				overseer_recv(overseer).await,
				AllMessages::ApprovalVoting(ApprovalVotingMessage::CheckAndImportAssignment(
					assignment,
					claimed_candidate_index,
					tx,
				)) => {
					assert_eq!(assignment, assignments[i].0.clone().into());
					assert_eq!(claimed_candidate_index, assignments[i].1.into());
					tx.send(AssignmentCheckResult::Accepted).unwrap();
				}
			);

			// Since we have a valid statement pending, this should always occur
			expect_reputation_change(overseer, peer, BENEFIT_VALID_MESSAGE_FIRST).await;
		}
		virtual_overseer
	});
}

// Tests that local messages propagate to both dimensions.
#[test]
fn propagates_locally_generated_assignment_to_both_dimensions() {
	let parent_hash = Hash::repeat_byte(0xFF);
	let hash = Hash::repeat_byte(0xAA);

	let peers = make_peers_and_authority_ids(100);

	let _ = test_harness(State::default(), |mut virtual_overseer| async move {
		let overseer = &mut virtual_overseer;

		// Connect all peers.
		for (peer, _) in &peers {
			setup_peer_with_view(overseer, peer, view![hash], ValidationVersion::V1).await;
		}

		// Set up a gossip topology.
		setup_gossip_topology(
			overseer,
			make_gossip_topology(
				1,
				&peers,
				&[0, 10, 20, 30, 40, 60, 70, 80],
				&[50, 51, 52, 53, 54, 55, 56, 57],
				1,
			),
		)
		.await;

		let expected_indices = [
			// Both dimensions in the gossip topology
			0, 10, 20, 30, 40, 60, 70, 80, 50, 51, 52, 53, 54, 55, 56, 57,
		];

		// new block `hash_a` with 1 candidates
		let meta = BlockApprovalMeta {
			hash,
			parent_hash,
			number: 1,
			candidates: vec![Default::default(); 1],
			slot: 1.into(),
			session: 1,
		};

		let msg = ApprovalDistributionMessage::NewBlocks(vec![meta]);
		overseer_send(overseer, msg).await;

		let validator_index = ValidatorIndex(0);
		let candidate_index = 0u32;

		// import an assignment and approval locally.
		let cert = fake_assignment_cert(hash, validator_index);
		let approval = IndirectSignedApprovalVote {
			block_hash: hash,
			candidate_index,
			validator: validator_index,
			signature: dummy_signature(),
		};

		overseer_send(
			overseer,
			ApprovalDistributionMessage::DistributeAssignment(
				cert.clone().into(),
				candidate_index.into(),
			),
		)
		.await;

		overseer_send(
			overseer,
			ApprovalDistributionMessage::DistributeApproval(approval.clone().into()),
		)
		.await;

		let assignments = vec![(cert.clone(), candidate_index)];
		let approvals = vec![approval.clone()];

		let assignment_sent_peers = assert_matches!(
			overseer_recv(overseer).await,
			AllMessages::NetworkBridgeTx(NetworkBridgeTxMessage::SendValidationMessage(
				sent_peers,
				Versioned::V1(protocol_v1::ValidationProtocol::ApprovalDistribution(
					protocol_v1::ApprovalDistributionMessage::Assignments(sent_assignments)
				))
			)) => {
				assert_eq!(sent_peers.len(), expected_indices.len() + 4);
				for &i in &expected_indices {
					assert!(
						sent_peers.contains(&peers[i].0),
						"Message not sent to expected peer {}",
						i,
					);
				}
				assert_eq!(sent_assignments, assignments);
				sent_peers
			}
		);

		assert_matches!(
			overseer_recv(overseer).await,
			AllMessages::NetworkBridgeTx(NetworkBridgeTxMessage::SendValidationMessage(
				sent_peers,
				Versioned::V1(protocol_v1::ValidationProtocol::ApprovalDistribution(
					protocol_v1::ApprovalDistributionMessage::Approvals(sent_approvals)
				))
			)) => {
				// Random sampling is reused from the assignment.
				assert_eq!(sent_peers, assignment_sent_peers);
				assert_eq!(sent_approvals, approvals);
			}
		);

		assert!(overseer.recv().timeout(TIMEOUT).await.is_none(), "no message should be sent");
		virtual_overseer
	});
}

// Tests that messages propagate to the unshared dimension.
#[test]
fn propagates_assignments_along_unshared_dimension() {
	let parent_hash = Hash::repeat_byte(0xFF);
	let hash = Hash::repeat_byte(0xAA);

	let peers = make_peers_and_authority_ids(100);

	let _ = test_harness(state_without_reputation_delay(), |mut virtual_overseer| async move {
		let overseer = &mut virtual_overseer;

		// Connect all peers.
		for (peer, _) in &peers {
			setup_peer_with_view(overseer, peer, view![hash], ValidationVersion::V1).await;
		}

		// Set up a gossip topology.
		setup_gossip_topology(
			overseer,
			make_gossip_topology(1, &peers, &[0, 10, 20, 30], &[50, 51, 52, 53], 1),
		)
		.await;

		// new block `hash_a` with 1 candidates
		let meta = BlockApprovalMeta {
			hash,
			parent_hash,
			number: 1,
			candidates: vec![Default::default(); 1],
			slot: 1.into(),
			session: 1,
		};

		let msg = ApprovalDistributionMessage::NewBlocks(vec![meta]);
		overseer_send(overseer, msg).await;

		// Test messages from X direction go to Y peers
		{
			let validator_index = ValidatorIndex(0);
			let candidate_index = 0u32;

			// import an assignment and approval locally.
			let cert = fake_assignment_cert(hash, validator_index);
			let assignments = vec![(cert.clone(), candidate_index)];

			let msg = protocol_v1::ApprovalDistributionMessage::Assignments(assignments.clone());

			// Issuer of the message is important, not the peer we receive from.
			// 99 deliberately chosen because it's not in X or Y.
			send_message_from_peer(overseer, &peers[99].0, msg).await;
			assert_matches!(
				overseer_recv(overseer).await,
				AllMessages::ApprovalVoting(ApprovalVotingMessage::CheckAndImportAssignment(
					_,
					_,
					tx,
				)) => {
					tx.send(AssignmentCheckResult::Accepted).unwrap();
				}
			);
			expect_reputation_change(overseer, &peers[99].0, BENEFIT_VALID_MESSAGE_FIRST).await;

			let expected_y = [50, 51, 52, 53];

			assert_matches!(
				overseer_recv(overseer).await,
				AllMessages::NetworkBridgeTx(NetworkBridgeTxMessage::SendValidationMessage(
					sent_peers,
					Versioned::V1(protocol_v1::ValidationProtocol::ApprovalDistribution(
						protocol_v1::ApprovalDistributionMessage::Assignments(sent_assignments)
					))
				)) => {
					assert_eq!(sent_peers.len(), expected_y.len() + 4);
					for &i in &expected_y {
						assert!(
							sent_peers.contains(&peers[i].0),
							"Message not sent to expected peer {}",
							i,
						);
					}
					assert_eq!(sent_assignments, assignments);
				}
			);
		};

		// Test messages from X direction go to Y peers
		{
			let validator_index = ValidatorIndex(50);
			let candidate_index = 0u32;

			// import an assignment and approval locally.
			let cert = fake_assignment_cert(hash, validator_index);
			let assignments = vec![(cert.clone(), candidate_index)];

			let msg = protocol_v1::ApprovalDistributionMessage::Assignments(assignments.clone());

			// Issuer of the message is important, not the peer we receive from.
			// 99 deliberately chosen because it's not in X or Y.
			send_message_from_peer(overseer, &peers[99].0, msg).await;
			assert_matches!(
				overseer_recv(overseer).await,
				AllMessages::ApprovalVoting(ApprovalVotingMessage::CheckAndImportAssignment(
					_,
					_,
					tx,
				)) => {
					tx.send(AssignmentCheckResult::Accepted).unwrap();
				}
			);
			expect_reputation_change(overseer, &peers[99].0, BENEFIT_VALID_MESSAGE_FIRST).await;

			let expected_x = [0, 10, 20, 30];

			assert_matches!(
				overseer_recv(overseer).await,
				AllMessages::NetworkBridgeTx(NetworkBridgeTxMessage::SendValidationMessage(
					sent_peers,
					Versioned::V1(protocol_v1::ValidationProtocol::ApprovalDistribution(
						protocol_v1::ApprovalDistributionMessage::Assignments(sent_assignments)
					))
				)) => {
					assert_eq!(sent_peers.len(), expected_x.len() + 4);
					for &i in &expected_x {
						assert!(
							sent_peers.contains(&peers[i].0),
							"Message not sent to expected peer {}",
							i,
						);
					}
					assert_eq!(sent_assignments, assignments);
				}
			);
		};

		assert!(overseer.recv().timeout(TIMEOUT).await.is_none(), "no message should be sent");
		virtual_overseer
	});
}

// tests that messages are propagated to necessary peers after they connect
#[test]
fn propagates_to_required_after_connect() {
	let parent_hash = Hash::repeat_byte(0xFF);
	let hash = Hash::repeat_byte(0xAA);

	let peers = make_peers_and_authority_ids(100);

	let _ = test_harness(State::default(), |mut virtual_overseer| async move {
		let overseer = &mut virtual_overseer;

		let omitted = [0, 10, 50, 51];

		// Connect all peers except omitted.
		for (i, (peer, _)) in peers.iter().enumerate() {
			if !omitted.contains(&i) {
				setup_peer_with_view(overseer, peer, view![hash], ValidationVersion::V1).await;
			}
		}

		// Set up a gossip topology.
		setup_gossip_topology(
			overseer,
			make_gossip_topology(
				1,
				&peers,
				&[0, 10, 20, 30, 40, 60, 70, 80],
				&[50, 51, 52, 53, 54, 55, 56, 57],
				1,
			),
		)
		.await;

		let expected_indices = [
			// Both dimensions in the gossip topology, minus omitted.
			20, 30, 40, 60, 70, 80, 52, 53, 54, 55, 56, 57,
		];

		// new block `hash_a` with 1 candidates
		let meta = BlockApprovalMeta {
			hash,
			parent_hash,
			number: 1,
			candidates: vec![Default::default(); 1],
			slot: 1.into(),
			session: 1,
		};

		let msg = ApprovalDistributionMessage::NewBlocks(vec![meta]);
		overseer_send(overseer, msg).await;

		let validator_index = ValidatorIndex(0);
		let candidate_index = 0u32;

		// import an assignment and approval locally.
		let cert = fake_assignment_cert(hash, validator_index);
		let approval = IndirectSignedApprovalVote {
			block_hash: hash,
			candidate_index,
			validator: validator_index,
			signature: dummy_signature(),
		};

		overseer_send(
			overseer,
			ApprovalDistributionMessage::DistributeAssignment(
				cert.clone().into(),
				candidate_index.into(),
			),
		)
		.await;

		overseer_send(
			overseer,
			ApprovalDistributionMessage::DistributeApproval(approval.clone().into()),
		)
		.await;

		let assignments = vec![(cert.clone(), candidate_index)];
		let approvals = vec![approval.clone()];

		let assignment_sent_peers = assert_matches!(
			overseer_recv(overseer).await,
			AllMessages::NetworkBridgeTx(NetworkBridgeTxMessage::SendValidationMessage(
				sent_peers,
				Versioned::V1(protocol_v1::ValidationProtocol::ApprovalDistribution(
					protocol_v1::ApprovalDistributionMessage::Assignments(sent_assignments)
				))
			)) => {
				assert_eq!(sent_peers.len(), expected_indices.len() + 4);
				for &i in &expected_indices {
					assert!(
						sent_peers.contains(&peers[i].0),
						"Message not sent to expected peer {}",
						i,
					);
				}
				assert_eq!(sent_assignments, assignments);
				sent_peers
			}
		);

		assert_matches!(
			overseer_recv(overseer).await,
			AllMessages::NetworkBridgeTx(NetworkBridgeTxMessage::SendValidationMessage(
				sent_peers,
				Versioned::V1(protocol_v1::ValidationProtocol::ApprovalDistribution(
					protocol_v1::ApprovalDistributionMessage::Approvals(sent_approvals)
				))
			)) => {
				// Random sampling is reused from the assignment.
				assert_eq!(sent_peers, assignment_sent_peers);
				assert_eq!(sent_approvals, approvals);
			}
		);

		for i in omitted.iter().copied() {
			setup_peer_with_view(overseer, &peers[i].0, view![hash], ValidationVersion::V1).await;

			assert_matches!(
				overseer_recv(overseer).await,
				AllMessages::NetworkBridgeTx(NetworkBridgeTxMessage::SendValidationMessage(
					sent_peers,
					Versioned::V1(protocol_v1::ValidationProtocol::ApprovalDistribution(
						protocol_v1::ApprovalDistributionMessage::Assignments(sent_assignments)
					))
				)) => {
					assert_eq!(sent_peers.len(), 1);
					assert_eq!(&sent_peers[0], &peers[i].0);
					assert_eq!(sent_assignments, assignments);
				}
			);

			assert_matches!(
				overseer_recv(overseer).await,
				AllMessages::NetworkBridgeTx(NetworkBridgeTxMessage::SendValidationMessage(
					sent_peers,
					Versioned::V1(protocol_v1::ValidationProtocol::ApprovalDistribution(
						protocol_v1::ApprovalDistributionMessage::Approvals(sent_approvals)
					))
				)) => {
					assert_eq!(sent_peers.len(), 1);
					assert_eq!(&sent_peers[0], &peers[i].0);
					assert_eq!(sent_approvals, approvals);
				}
			);
		}

		assert!(overseer.recv().timeout(TIMEOUT).await.is_none(), "no message should be sent");
		virtual_overseer
	});
}

// test that new gossip topology triggers send of messages.
#[test]
fn sends_to_more_peers_after_getting_topology() {
	let parent_hash = Hash::repeat_byte(0xFF);
	let hash = Hash::repeat_byte(0xAA);

	let peers = make_peers_and_authority_ids(100);

	let _ = test_harness(State::default(), |mut virtual_overseer| async move {
		let overseer = &mut virtual_overseer;

		// Connect all peers except omitted.
		for (peer, _) in &peers {
			setup_peer_with_view(overseer, peer, view![hash], ValidationVersion::V1).await;
		}

		// new block `hash_a` with 1 candidates
		let meta = BlockApprovalMeta {
			hash,
			parent_hash,
			number: 1,
			candidates: vec![Default::default(); 1],
			slot: 1.into(),
			session: 1,
		};

		let msg = ApprovalDistributionMessage::NewBlocks(vec![meta]);
		overseer_send(overseer, msg).await;

		let validator_index = ValidatorIndex(0);
		let candidate_index = 0u32;

		// import an assignment and approval locally.
		let cert = fake_assignment_cert(hash, validator_index);
		let approval = IndirectSignedApprovalVote {
			block_hash: hash,
			candidate_index,
			validator: validator_index,
			signature: dummy_signature(),
		};

		overseer_send(
			overseer,
			ApprovalDistributionMessage::DistributeAssignment(
				cert.clone().into(),
				candidate_index.into(),
			),
		)
		.await;

		overseer_send(
			overseer,
			ApprovalDistributionMessage::DistributeApproval(approval.clone().into()),
		)
		.await;

		let assignments = vec![(cert.clone(), candidate_index)];
		let approvals = vec![approval.clone()];

		let expected_indices = vec![0, 10, 20, 30, 50, 51, 52, 53];

		// Set up a gossip topology.
		setup_gossip_topology(
			overseer,
			make_gossip_topology(1, &peers, &[0, 10, 20, 30], &[50, 51, 52, 53], 1),
		)
		.await;

		let mut expected_indices_assignments = expected_indices.clone();
		let mut expected_indices_approvals = expected_indices.clone();

		for _ in 0..expected_indices_assignments.len() {
			assert_matches!(
				overseer_recv(overseer).await,
				AllMessages::NetworkBridgeTx(NetworkBridgeTxMessage::SendValidationMessage(
					sent_peers,
					Versioned::V1(protocol_v1::ValidationProtocol::ApprovalDistribution(
						protocol_v1::ApprovalDistributionMessage::Assignments(sent_assignments)
					))
				)) => {
					// Sends to all expected peers.
					assert_eq!(sent_peers.len(), 1);
					assert_eq!(sent_assignments, assignments);

					let pos = expected_indices_assignments.iter()
						.position(|i| &peers[*i].0 == &sent_peers[0])
						.unwrap();
					expected_indices_assignments.remove(pos);
				}
			);
		}

		for _ in 0..expected_indices_approvals.len() {
			assert_matches!(
				overseer_recv(overseer).await,
				AllMessages::NetworkBridgeTx(NetworkBridgeTxMessage::SendValidationMessage(
					sent_peers,
					Versioned::V1(protocol_v1::ValidationProtocol::ApprovalDistribution(
						protocol_v1::ApprovalDistributionMessage::Approvals(sent_approvals)
					))
				)) => {
					// Sends to all expected peers.
					assert_eq!(sent_peers.len(), 1);
					assert_eq!(sent_approvals, approvals);

					let pos = expected_indices_approvals.iter()
						.position(|i| &peers[*i].0 == &sent_peers[0])
						.unwrap();

					expected_indices_approvals.remove(pos);
				}
			);
		}

		assert!(overseer.recv().timeout(TIMEOUT).await.is_none(), "no message should be sent");
		virtual_overseer
	});
}

// test aggression L1
#[test]
fn originator_aggression_l1() {
	let parent_hash = Hash::repeat_byte(0xFF);
	let hash = Hash::repeat_byte(0xAA);

	let peers = make_peers_and_authority_ids(100);

	let mut state = State::default();
	state.aggression_config.resend_unfinalized_period = None;
	let aggression_l1_threshold = state.aggression_config.l1_threshold.unwrap();

	let _ = test_harness(state, |mut virtual_overseer| async move {
		let overseer = &mut virtual_overseer;

		// Connect all peers except omitted.
		for (peer, _) in &peers {
			setup_peer_with_view(overseer, peer, view![hash], ValidationVersion::V1).await;
		}

		// new block `hash_a` with 1 candidates
		let meta = BlockApprovalMeta {
			hash,
			parent_hash,
			number: 1,
			candidates: vec![Default::default(); 1],
			slot: 1.into(),
			session: 1,
		};

		let msg = ApprovalDistributionMessage::NewBlocks(vec![meta]);
		overseer_send(overseer, msg).await;

		let validator_index = ValidatorIndex(0);
		let candidate_index = 0u32;

		// import an assignment and approval locally.
		let cert = fake_assignment_cert(hash, validator_index);
		let approval = IndirectSignedApprovalVote {
			block_hash: hash,
			candidate_index,
			validator: validator_index,
			signature: dummy_signature(),
		};

		// Set up a gossip topology.
		setup_gossip_topology(
			overseer,
			make_gossip_topology(1, &peers, &[0, 10, 20, 30], &[50, 51, 52, 53], 1),
		)
		.await;

		overseer_send(
			overseer,
			ApprovalDistributionMessage::DistributeAssignment(
				cert.clone().into(),
				candidate_index.into(),
			),
		)
		.await;

		overseer_send(
			overseer,
			ApprovalDistributionMessage::DistributeApproval(approval.clone().into()),
		)
		.await;

		let assignments = vec![(cert.clone(), candidate_index)];
		let approvals = vec![approval.clone()];

		let prev_sent_indices = assert_matches!(
			overseer_recv(overseer).await,
			AllMessages::NetworkBridgeTx(NetworkBridgeTxMessage::SendValidationMessage(
				sent_peers,
				Versioned::V1(protocol_v1::ValidationProtocol::ApprovalDistribution(
					protocol_v1::ApprovalDistributionMessage::Assignments(_)
				))
			)) => {
				sent_peers.into_iter()
					.filter_map(|sp| peers.iter().position(|p| &p.0 == &sp))
					.collect::<Vec<_>>()
			}
		);

		assert_matches!(
			overseer_recv(overseer).await,
			AllMessages::NetworkBridgeTx(NetworkBridgeTxMessage::SendValidationMessage(
				_,
				Versioned::V1(protocol_v1::ValidationProtocol::ApprovalDistribution(
					protocol_v1::ApprovalDistributionMessage::Approvals(_)
				))
			)) => { }
		);

		// Add blocks until aggression L1 is triggered.
		{
			let mut parent_hash = hash;
			for level in 0..aggression_l1_threshold {
				let number = 1 + level + 1; // first block had number 1
				let hash = BlakeTwo256::hash_of(&(parent_hash, number));
				let meta = BlockApprovalMeta {
					hash,
					parent_hash,
					number,
					candidates: vec![],
					slot: (level as u64).into(),
					session: 1,
				};

				let msg = ApprovalDistributionMessage::ApprovalCheckingLagUpdate(level + 1);
				overseer_send(overseer, msg).await;

				let msg = ApprovalDistributionMessage::NewBlocks(vec![meta]);
				overseer_send(overseer, msg).await;

				parent_hash = hash;
			}
		}

		let unsent_indices =
			(0..peers.len()).filter(|i| !prev_sent_indices.contains(&i)).collect::<Vec<_>>();

		for _ in 0..unsent_indices.len() {
			assert_matches!(
				overseer_recv(overseer).await,
				AllMessages::NetworkBridgeTx(NetworkBridgeTxMessage::SendValidationMessage(
					sent_peers,
					Versioned::V1(protocol_v1::ValidationProtocol::ApprovalDistribution(
						protocol_v1::ApprovalDistributionMessage::Assignments(sent_assignments)
					))
				)) => {
					// Sends to all expected peers.
					assert_eq!(sent_peers.len(), 1);
					assert_eq!(sent_assignments, assignments);

					assert!(unsent_indices.iter()
						.any(|i| &peers[*i].0 == &sent_peers[0]));
				}
			);
		}

		for _ in 0..unsent_indices.len() {
			assert_matches!(
				overseer_recv(overseer).await,
				AllMessages::NetworkBridgeTx(NetworkBridgeTxMessage::SendValidationMessage(
					sent_peers,
					Versioned::V1(protocol_v1::ValidationProtocol::ApprovalDistribution(
						protocol_v1::ApprovalDistributionMessage::Approvals(sent_approvals)
					))
				)) => {
					// Sends to all expected peers.
					assert_eq!(sent_peers.len(), 1);
					assert_eq!(sent_approvals, approvals);

					assert!(unsent_indices.iter()
						.any(|i| &peers[*i].0 == &sent_peers[0]));
				}
			);
		}

		assert!(overseer.recv().timeout(TIMEOUT).await.is_none(), "no message should be sent");
		virtual_overseer
	});
}

// test aggression L1
#[test]
fn non_originator_aggression_l1() {
	let parent_hash = Hash::repeat_byte(0xFF);
	let hash = Hash::repeat_byte(0xAA);

	let peers = make_peers_and_authority_ids(100);

	let mut state = state_without_reputation_delay();
	state.aggression_config.resend_unfinalized_period = None;
	let aggression_l1_threshold = state.aggression_config.l1_threshold.unwrap();

	let _ = test_harness(state, |mut virtual_overseer| async move {
		let overseer = &mut virtual_overseer;

		// Connect all peers except omitted.
		for (peer, _) in &peers {
			setup_peer_with_view(overseer, peer, view![hash], ValidationVersion::V1).await;
		}

		// new block `hash_a` with 1 candidates
		let meta = BlockApprovalMeta {
			hash,
			parent_hash,
			number: 1,
			candidates: vec![Default::default(); 1],
			slot: 1.into(),
			session: 1,
		};

		let msg = ApprovalDistributionMessage::NewBlocks(vec![meta]);
		overseer_send(overseer, msg).await;

		let validator_index = ValidatorIndex(0);
		let candidate_index = 0u32;

		// import an assignment and approval locally.
		let cert = fake_assignment_cert(hash, validator_index);

		// Set up a gossip topology.
		setup_gossip_topology(
			overseer,
			make_gossip_topology(1, &peers, &[0, 10, 20, 30], &[50, 51, 52, 53], 1),
		)
		.await;

		let assignments = vec![(cert.clone().into(), candidate_index)];
		let msg = protocol_v1::ApprovalDistributionMessage::Assignments(assignments.clone());

		// Issuer of the message is important, not the peer we receive from.
		// 99 deliberately chosen because it's not in X or Y.
		send_message_from_peer(overseer, &peers[99].0, msg).await;
		assert_matches!(
			overseer_recv(overseer).await,
			AllMessages::ApprovalVoting(ApprovalVotingMessage::CheckAndImportAssignment(
				_,
				_,
				tx,
			)) => {
				tx.send(AssignmentCheckResult::Accepted).unwrap();
			}
		);

		expect_reputation_change(overseer, &peers[99].0, BENEFIT_VALID_MESSAGE_FIRST).await;

		assert_matches!(
			overseer_recv(overseer).await,
			AllMessages::NetworkBridgeTx(NetworkBridgeTxMessage::SendValidationMessage(
				_,
				Versioned::V1(protocol_v1::ValidationProtocol::ApprovalDistribution(
					protocol_v1::ApprovalDistributionMessage::Assignments(_)
				))
			)) => { }
		);

		// Add blocks until aggression L1 is triggered.
		{
			let mut parent_hash = hash;
			for level in 0..aggression_l1_threshold {
				let number = 1 + level + 1; // first block had number 1
				let hash = BlakeTwo256::hash_of(&(parent_hash, number));
				let meta = BlockApprovalMeta {
					hash,
					parent_hash,
					number,
					candidates: vec![],
					slot: (level as u64).into(),
					session: 1,
				};

				let msg = ApprovalDistributionMessage::NewBlocks(vec![meta]);
				overseer_send(overseer, msg).await;

				parent_hash = hash;
			}
		}

		// No-op on non-originator

		assert!(overseer.recv().timeout(TIMEOUT).await.is_none(), "no message should be sent");
		virtual_overseer
	});
}

// test aggression L2 on non-originator
#[test]
fn non_originator_aggression_l2() {
	let parent_hash = Hash::repeat_byte(0xFF);
	let hash = Hash::repeat_byte(0xAA);

	let peers = make_peers_and_authority_ids(100);

	let mut state = state_without_reputation_delay();
	state.aggression_config.resend_unfinalized_period = None;

	let aggression_l1_threshold = state.aggression_config.l1_threshold.unwrap();
	let aggression_l2_threshold = state.aggression_config.l2_threshold.unwrap();
	let _ = test_harness(state, |mut virtual_overseer| async move {
		let overseer = &mut virtual_overseer;

		// Connect all peers except omitted.
		for (peer, _) in &peers {
			setup_peer_with_view(overseer, peer, view![hash], ValidationVersion::V1).await;
		}

		// new block `hash_a` with 1 candidates
		let meta = BlockApprovalMeta {
			hash,
			parent_hash,
			number: 1,
			candidates: vec![Default::default(); 1],
			slot: 1.into(),
			session: 1,
		};

		let msg = ApprovalDistributionMessage::NewBlocks(vec![meta]);
		overseer_send(overseer, msg).await;

		let validator_index = ValidatorIndex(0);
		let candidate_index = 0u32;

		// import an assignment and approval locally.
		let cert = fake_assignment_cert(hash, validator_index);

		// Set up a gossip topology.
		setup_gossip_topology(
			overseer,
			make_gossip_topology(1, &peers, &[0, 10, 20, 30], &[50, 51, 52, 53], 1),
		)
		.await;

		let assignments = vec![(cert.clone(), candidate_index)];
		let msg = protocol_v1::ApprovalDistributionMessage::Assignments(assignments.clone());

		// Issuer of the message is important, not the peer we receive from.
		// 99 deliberately chosen because it's not in X or Y.
		send_message_from_peer(overseer, &peers[99].0, msg).await;
		assert_matches!(
			overseer_recv(overseer).await,
			AllMessages::ApprovalVoting(ApprovalVotingMessage::CheckAndImportAssignment(
				_,
				_,
				tx,
			)) => {
				tx.send(AssignmentCheckResult::Accepted).unwrap();
			}
		);

		expect_reputation_change(overseer, &peers[99].0, BENEFIT_VALID_MESSAGE_FIRST).await;

		let prev_sent_indices = assert_matches!(
			overseer_recv(overseer).await,
			AllMessages::NetworkBridgeTx(NetworkBridgeTxMessage::SendValidationMessage(
				sent_peers,
				Versioned::V1(protocol_v1::ValidationProtocol::ApprovalDistribution(
					protocol_v1::ApprovalDistributionMessage::Assignments(_)
				))
			)) => {
				sent_peers.into_iter()
					.filter_map(|sp| peers.iter().position(|p| &p.0 == &sp))
					.collect::<Vec<_>>()
			}
		);

		// Add blocks until aggression L1 is triggered.
		let chain_head = {
			let mut parent_hash = hash;
			for level in 0..aggression_l1_threshold {
				let number = 1 + level + 1; // first block had number 1
				let hash = BlakeTwo256::hash_of(&(parent_hash, number));
				let meta = BlockApprovalMeta {
					hash,
					parent_hash,
					number,
					candidates: vec![],
					slot: (level as u64).into(),
					session: 1,
				};

				let msg = ApprovalDistributionMessage::ApprovalCheckingLagUpdate(level + 1);
				overseer_send(overseer, msg).await;

				let msg = ApprovalDistributionMessage::NewBlocks(vec![meta]);
				overseer_send(overseer, msg).await;

				parent_hash = hash;
			}

			parent_hash
		};

		// No-op on non-originator

		// Add blocks until aggression L2 is triggered.
		{
			let mut parent_hash = chain_head;
			for level in 0..aggression_l2_threshold - aggression_l1_threshold {
				let number = aggression_l1_threshold + level + 1 + 1; // first block had number 1
				let hash = BlakeTwo256::hash_of(&(parent_hash, number));
				let meta = BlockApprovalMeta {
					hash,
					parent_hash,
					number,
					candidates: vec![],
					slot: (level as u64).into(),
					session: 1,
				};

				let msg = ApprovalDistributionMessage::ApprovalCheckingLagUpdate(
					aggression_l1_threshold + level + 1,
				);
				overseer_send(overseer, msg).await;
				let msg = ApprovalDistributionMessage::NewBlocks(vec![meta]);
				overseer_send(overseer, msg).await;

				parent_hash = hash;
			}
		}

		// XY dimension - previously sent.
		let unsent_indices = [0, 10, 20, 30, 50, 51, 52, 53]
			.iter()
			.cloned()
			.filter(|i| !prev_sent_indices.contains(&i))
			.collect::<Vec<_>>();

		for _ in 0..unsent_indices.len() {
			assert_matches!(
				overseer_recv(overseer).await,
				AllMessages::NetworkBridgeTx(NetworkBridgeTxMessage::SendValidationMessage(
					sent_peers,
					Versioned::V1(protocol_v1::ValidationProtocol::ApprovalDistribution(
						protocol_v1::ApprovalDistributionMessage::Assignments(sent_assignments)
					))
				)) => {
					// Sends to all expected peers.
					assert_eq!(sent_peers.len(), 1);
					assert_eq!(sent_assignments, assignments);

					assert!(unsent_indices.iter()
						.any(|i| &peers[*i].0 == &sent_peers[0]));
				}
			);
		}

		assert!(overseer.recv().timeout(TIMEOUT).await.is_none(), "no message should be sent");
		virtual_overseer
	});
}

// Tests that messages propagate to the unshared dimension.
#[test]
fn resends_messages_periodically() {
	let parent_hash = Hash::repeat_byte(0xFF);
	let hash = Hash::repeat_byte(0xAA);

	let peers = make_peers_and_authority_ids(100);

	let mut state = state_without_reputation_delay();
	state.aggression_config.l1_threshold = None;
	state.aggression_config.l2_threshold = None;
	state.aggression_config.resend_unfinalized_period = Some(2);
	let _ = test_harness(state, |mut virtual_overseer| async move {
		let overseer = &mut virtual_overseer;

		// Connect all peers.
		for (peer, _) in &peers {
			setup_peer_with_view(overseer, peer, view![hash], ValidationVersion::V1).await;
		}

		// Set up a gossip topology.
		setup_gossip_topology(
			overseer,
			make_gossip_topology(1, &peers, &[0, 10, 20, 30], &[50, 51, 52, 53], 1),
		)
		.await;

		// new block `hash_a` with 1 candidates
		let meta = BlockApprovalMeta {
			hash,
			parent_hash,
			number: 1,
			candidates: vec![Default::default(); 1],
			slot: 1.into(),
			session: 1,
		};

		let msg = ApprovalDistributionMessage::NewBlocks(vec![meta]);
		overseer_send(overseer, msg).await;

		let validator_index = ValidatorIndex(0);
		let candidate_index = 0u32;

		// import an assignment and approval locally.
		let cert = fake_assignment_cert(hash, validator_index);
		let assignments = vec![(cert.clone(), candidate_index)];

		{
			let msg = protocol_v1::ApprovalDistributionMessage::Assignments(assignments.clone());

			// Issuer of the message is important, not the peer we receive from.
			// 99 deliberately chosen because it's not in X or Y.
			send_message_from_peer(overseer, &peers[99].0, msg).await;
			assert_matches!(
				overseer_recv(overseer).await,
				AllMessages::ApprovalVoting(ApprovalVotingMessage::CheckAndImportAssignment(
					_,
					_,
					tx,
				)) => {
					tx.send(AssignmentCheckResult::Accepted).unwrap();
				}
			);
			expect_reputation_change(overseer, &peers[99].0, BENEFIT_VALID_MESSAGE_FIRST).await;

			let expected_y = [50, 51, 52, 53];

			assert_matches!(
				overseer_recv(overseer).await,
				AllMessages::NetworkBridgeTx(NetworkBridgeTxMessage::SendValidationMessage(
					sent_peers,
					Versioned::V1(protocol_v1::ValidationProtocol::ApprovalDistribution(
						protocol_v1::ApprovalDistributionMessage::Assignments(sent_assignments)
					))
				)) => {
					assert_eq!(sent_peers.len(), expected_y.len() + 4);
					for &i in &expected_y {
						assert!(
							sent_peers.contains(&peers[i].0),
							"Message not sent to expected peer {}",
							i,
						);
					}
					assert_eq!(sent_assignments, assignments);
				}
			);
		};

		let mut number = 1;
		for _ in 0..10 {
			// Add blocks until resend is done.
			{
				let mut parent_hash = hash;
				for level in 0..2 {
					number = number + 1;
					let hash = BlakeTwo256::hash_of(&(parent_hash, number));
					let meta = BlockApprovalMeta {
						hash,
						parent_hash,
						number,
						candidates: vec![],
						slot: (level as u64).into(),
						session: 1,
					};

					let msg = ApprovalDistributionMessage::ApprovalCheckingLagUpdate(2);
					overseer_send(overseer, msg).await;
					let msg = ApprovalDistributionMessage::NewBlocks(vec![meta]);
					overseer_send(overseer, msg).await;

					parent_hash = hash;
				}
			}

			let mut expected_y = vec![50, 51, 52, 53];

			// Expect messages sent only to topology peers, one by one.
			for _ in 0..expected_y.len() {
				assert_matches!(
					overseer_recv(overseer).await,
					AllMessages::NetworkBridgeTx(NetworkBridgeTxMessage::SendValidationMessage(
						sent_peers,
						Versioned::V1(protocol_v1::ValidationProtocol::ApprovalDistribution(
							protocol_v1::ApprovalDistributionMessage::Assignments(sent_assignments)
						))
					)) => {
						assert_eq!(sent_peers.len(), 1);
						let expected_pos = expected_y.iter()
							.position(|&i| &peers[i].0 == &sent_peers[0])
							.unwrap();

						expected_y.remove(expected_pos);
						assert_eq!(sent_assignments, assignments);
					}
				);
			}
		}

		assert!(overseer.recv().timeout(TIMEOUT).await.is_none(), "no message should be sent");
		virtual_overseer
	});
}

<<<<<<< HEAD
/// Tests that peers correctly receive versioned messages.
#[test]
fn import_versioned_approval() {
	let peer_a = PeerId::random();
	let peer_b = PeerId::random();
	let peer_c = PeerId::random();
	let parent_hash = Hash::repeat_byte(0xFF);
	let hash = Hash::repeat_byte(0xAA);

	let state = state_without_reputation_delay();
	let _ = test_harness(state, |mut virtual_overseer| async move {
		let overseer = &mut virtual_overseer;
		// All peers are aware of relay parent.
		setup_peer_with_view(overseer, &peer_a, ValidationVersion::V2, view![hash]).await;
		setup_peer_with_view(overseer, &peer_b, ValidationVersion::V1, view![hash]).await;
		setup_peer_with_view(overseer, &peer_c, ValidationVersion::V2, view![hash]).await;

		// new block `hash_a` with 1 candidates
		let meta = BlockApprovalMeta {
			hash,
			parent_hash,
			number: 1,
			candidates: vec![Default::default(); 1],
			slot: 1.into(),
			session: 1,
		};
		let msg = ApprovalDistributionMessage::NewBlocks(vec![meta]);
		overseer_send(overseer, msg).await;

		// import an assignment related to `hash` locally
		let validator_index = ValidatorIndex(0);
		let candidate_index = 0u32;
		let cert = fake_assignment_cert(hash, validator_index);
		overseer_send(
			overseer,
			ApprovalDistributionMessage::DistributeAssignment(cert, candidate_index),
		)
		.await;

		assert_matches!(
			overseer_recv(overseer).await,
			AllMessages::NetworkBridgeTx(NetworkBridgeTxMessage::SendValidationMessage(
				peers,
				Versioned::V1(protocol_v1::ValidationProtocol::ApprovalDistribution(
					protocol_v1::ApprovalDistributionMessage::Assignments(assignments)
				))
			)) => {
				assert_eq!(peers, vec![peer_b]);
				assert_eq!(assignments.len(), 1);
			}
		);

		assert_matches!(
			overseer_recv(overseer).await,
			AllMessages::NetworkBridgeTx(NetworkBridgeTxMessage::SendValidationMessage(
				peers,
				Versioned::V2(protocol_v2::ValidationProtocol::ApprovalDistribution(
					protocol_v2::ApprovalDistributionMessage::Assignments(assignments)
				))
			)) => {
				assert_eq!(peers.len(), 2);
				assert!(peers.contains(&peer_a));
				assert!(peers.contains(&peer_c));

				assert_eq!(assignments.len(), 1);
			}
		);

		// send the an approval from peer_a
		let approval = IndirectSignedApprovalVote {
			block_hash: hash,
			candidate_index,
			validator: validator_index,
			signature: dummy_signature(),
		};
		let msg = protocol_v2::ApprovalDistributionMessage::Approvals(vec![approval.clone()]);
		send_message_from_peer(overseer, &peer_a, Versioned::V2(msg)).await;

		assert_matches!(
			overseer_recv(overseer).await,
			AllMessages::ApprovalVoting(ApprovalVotingMessage::CheckAndImportApproval(
				vote,
				tx,
			)) => {
				assert_eq!(vote, approval);
				tx.send(ApprovalCheckResult::Accepted).unwrap();
			}
		);

		expect_reputation_change(overseer, &peer_a, BENEFIT_VALID_MESSAGE_FIRST).await;

		// Peers b and c receive versioned approval messages.
		assert_matches!(
			overseer_recv(overseer).await,
			AllMessages::NetworkBridgeTx(NetworkBridgeTxMessage::SendValidationMessage(
				peers,
				Versioned::V1(protocol_v1::ValidationProtocol::ApprovalDistribution(
					protocol_v1::ApprovalDistributionMessage::Approvals(approvals)
				))
			)) => {
				assert_eq!(peers, vec![peer_b]);
				assert_eq!(approvals.len(), 1);
			}
		);
		assert_matches!(
			overseer_recv(overseer).await,
			AllMessages::NetworkBridgeTx(NetworkBridgeTxMessage::SendValidationMessage(
				peers,
				Versioned::V2(protocol_v2::ValidationProtocol::ApprovalDistribution(
					protocol_v2::ApprovalDistributionMessage::Approvals(approvals)
				))
			)) => {
				assert_eq!(peers, vec![peer_c]);
				assert_eq!(approvals.len(), 1);
			}
		);
		virtual_overseer
	});
}

=======
>>>>>>> 6338d330
fn batch_test_round(message_count: usize) {
	use polkadot_node_subsystem::SubsystemContext;
	let pool = sp_core::testing::TaskExecutor::new();
	let mut state = State::default();

	let (mut context, mut virtual_overseer) = test_helpers::make_subsystem_context(pool.clone());
	let subsystem = ApprovalDistribution::new(Default::default());
	let mut rng = rand_chacha::ChaCha12Rng::seed_from_u64(12345);
	let mut sender = context.sender().clone();
	let subsystem =
		subsystem.run_inner(context, &mut state, REPUTATION_CHANGE_TEST_INTERVAL, &mut rng);

	let test_fut = async move {
		let overseer = &mut virtual_overseer;
		let validators = 0..message_count;
		let assignments: Vec<_> = validators
			.clone()
			.map(|index| {
				(fake_assignment_cert(Hash::zero(), ValidatorIndex(index as u32)).into(), 0.into())
			})
			.collect();

		let approvals: Vec<_> = validators
			.map(|index| IndirectSignedApprovalVoteV2 {
				block_hash: Hash::zero(),
				candidate_indices: 0u32.into(),
				validator: ValidatorIndex(index as u32),
				signature: dummy_signature(),
			})
			.collect();

		let peer = PeerId::random();
		send_assignments_batched(
			&mut sender,
			assignments.clone(),
			&vec![(peer, ValidationVersion::V1.into())],
		)
		.await;
		send_approvals_batched(
			&mut sender,
			approvals.clone(),
			&vec![(peer, ValidationVersion::V1.into())],
		)
		.await;

		// Check expected assignments batches.
		for assignment_index in (0..assignments.len()).step_by(super::MAX_ASSIGNMENT_BATCH_SIZE) {
			assert_matches!(
				overseer_recv(overseer).await,
				AllMessages::NetworkBridgeTx(NetworkBridgeTxMessage::SendValidationMessage(
					peers,
					Versioned::V1(protocol_v1::ValidationProtocol::ApprovalDistribution(
						protocol_v1::ApprovalDistributionMessage::Assignments(sent_assignments)
					))
				)) => {
					// Last batch should cover all remaining messages.
					if sent_assignments.len() < super::MAX_ASSIGNMENT_BATCH_SIZE {
						assert_eq!(sent_assignments.len() + assignment_index, assignments.len());
					} else {
						assert_eq!(sent_assignments.len(), super::MAX_ASSIGNMENT_BATCH_SIZE);
					}

					assert_eq!(peers.len(), 1);

					for (message_index,  assignment) in sent_assignments.iter().enumerate() {
						assert_eq!(assignment.0, assignments[assignment_index + message_index].0.clone().try_into().unwrap());
						assert_eq!(assignment.1, 0);
					}
				}
			);
		}

		// Check approval vote batching.
		for approval_index in (0..approvals.len()).step_by(super::MAX_APPROVAL_BATCH_SIZE) {
			assert_matches!(
				overseer_recv(overseer).await,
				AllMessages::NetworkBridgeTx(NetworkBridgeTxMessage::SendValidationMessage(
					peers,
					Versioned::V1(protocol_v1::ValidationProtocol::ApprovalDistribution(
						protocol_v1::ApprovalDistributionMessage::Approvals(sent_approvals)
					))
				)) => {
					// Last batch should cover all remaining messages.
					if sent_approvals.len() < super::MAX_APPROVAL_BATCH_SIZE {
						assert_eq!(sent_approvals.len() + approval_index, approvals.len());
					} else {
						assert_eq!(sent_approvals.len(), super::MAX_APPROVAL_BATCH_SIZE);
					}

					assert_eq!(peers.len(), 1);

					for (message_index,  approval) in sent_approvals.iter().enumerate() {
						assert_eq!(approval, &approvals[approval_index + message_index].clone().try_into().unwrap());
					}
				}
			);
		}
		virtual_overseer
	};

	futures::pin_mut!(test_fut);
	futures::pin_mut!(subsystem);

	executor::block_on(future::join(
		async move {
			let mut overseer = test_fut.await;
			overseer
				.send(FromOrchestra::Signal(OverseerSignal::Conclude))
				.timeout(TIMEOUT)
				.await
				.expect("Conclude send timeout");
		},
		subsystem,
	));
}

#[test]
fn batch_sending_1_msg() {
	batch_test_round(1);
}

#[test]
fn batch_sending_exactly_one_batch() {
	batch_test_round(super::MAX_APPROVAL_BATCH_SIZE);
	batch_test_round(super::MAX_ASSIGNMENT_BATCH_SIZE);
}

#[test]
fn batch_sending_partial_batch() {
	batch_test_round(super::MAX_APPROVAL_BATCH_SIZE * 2 + 4);
	batch_test_round(super::MAX_ASSIGNMENT_BATCH_SIZE * 2 + 4);
}

#[test]
fn batch_sending_multiple_same_len() {
	batch_test_round(super::MAX_APPROVAL_BATCH_SIZE * 10);
	batch_test_round(super::MAX_ASSIGNMENT_BATCH_SIZE * 10);
}

#[test]
fn batch_sending_half_batch() {
	batch_test_round(super::MAX_APPROVAL_BATCH_SIZE / 2);
	batch_test_round(super::MAX_ASSIGNMENT_BATCH_SIZE / 2);
}

#[test]
#[should_panic]
fn const_batch_size_panics_if_zero() {
	crate::ensure_size_not_zero(0);
}

#[test]
fn const_ensure_size_not_zero() {
	crate::ensure_size_not_zero(super::MAX_ASSIGNMENT_BATCH_SIZE);
	crate::ensure_size_not_zero(super::MAX_APPROVAL_BATCH_SIZE);
}<|MERGE_RESOLUTION|>--- conflicted
+++ resolved
@@ -3154,7 +3154,6 @@
 	});
 }
 
-<<<<<<< HEAD
 /// Tests that peers correctly receive versioned messages.
 #[test]
 fn import_versioned_approval() {
@@ -3275,8 +3274,6 @@
 	});
 }
 
-=======
->>>>>>> 6338d330
 fn batch_test_round(message_count: usize) {
 	use polkadot_node_subsystem::SubsystemContext;
 	let pool = sp_core::testing::TaskExecutor::new();
