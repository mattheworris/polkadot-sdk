// Copyright (C) Parity Technologies (UK) Ltd.
// This file is part of Polkadot.

// Polkadot is free software: you can redistribute it and/or modify
// it under the terms of the GNU General Public License as published by
// the Free Software Foundation, either version 3 of the License, or
// (at your option) any later version.

// Polkadot is distributed in the hope that it will be useful,
// but WITHOUT ANY WARRANTY; without even the implied warranty of
// MERCHANTABILITY or FITNESS FOR A PARTICULAR PURPOSE.  See the
// GNU General Public License for more details.

// You should have received a copy of the GNU General Public License
// along with Polkadot.  If not, see <http://www.gnu.org/licenses/>.

//! Contains the logic for preparing PVFs. Used by the polkadot-prepare-worker binary.

mod memory_stats;

use polkadot_node_core_pvf_common::executor_intf::{prepare, prevalidate};

// NOTE: Initializing logging in e.g. tests will not have an effect in the workers, as they are
//       separate spawned processes. Run with e.g. `RUST_LOG=parachain::pvf-prepare-worker=trace`.
const LOG_TARGET: &str = "parachain::pvf-prepare-worker";

#[cfg(target_os = "linux")]
use crate::memory_stats::max_rss_stat::{extract_max_rss_stat, get_max_rss_thread};
#[cfg(any(target_os = "linux", feature = "jemalloc-allocator"))]
use crate::memory_stats::memory_tracker::{get_memory_tracker_loop_stats, memory_tracker_loop};
use parity_scale_codec::{Decode, Encode};
use polkadot_node_core_pvf_common::{
	error::{PrepareError, PrepareResult, OOM_PAYLOAD},
	executor_intf::Executor,
	framed_recv_blocking, framed_send_blocking,
	prepare::{MemoryStats, PrepareJobKind, PrepareStats},
	pvf::PvfPrepData,
	worker::{
		cpu_time_monitor_loop, stringify_panic_payload,
		thread::{self, WaitOutcome},
		worker_event_loop, WorkerKind,
	},
	worker_dir, ProcessTime, SecurityStatus,
};
use polkadot_primitives::ExecutorParams;
use std::{
<<<<<<< HEAD
	os::fd::{AsRawFd, RawFd},
=======
	os::unix::net::UnixStream,
>>>>>>> 945ebbbc
	path::PathBuf,
	sync::{mpsc::channel, Arc},
	time::Duration,
};
<<<<<<< HEAD
use tokio::{io, net::UnixStream};
use tracking_allocator::TrackingAllocator;

#[cfg(any(target_os = "linux", feature = "jemalloc-allocator"))]
#[global_allocator]
static ALLOC: TrackingAllocator<tikv_jemallocator::Jemalloc> =
	TrackingAllocator(tikv_jemallocator::Jemalloc);

#[cfg(not(any(target_os = "linux", feature = "jemalloc-allocator")))]
#[global_allocator]
static ALLOC: TrackingAllocator<std::alloc::System> = TrackingAllocator(std::alloc::System);
=======
use tokio::io;
>>>>>>> 945ebbbc

/// Contains the bytes for a successfully compiled artifact.
pub struct CompiledArtifact(Vec<u8>);

impl CompiledArtifact {
	/// Creates a `CompiledArtifact`.
	pub fn new(code: Vec<u8>) -> Self {
		Self(code)
	}
}

impl AsRef<[u8]> for CompiledArtifact {
	fn as_ref(&self) -> &[u8] {
		self.0.as_slice()
	}
}

fn recv_request(stream: &mut UnixStream) -> io::Result<PvfPrepData> {
	let pvf = framed_recv_blocking(stream)?;
	let pvf = PvfPrepData::decode(&mut &pvf[..]).map_err(|e| {
		io::Error::new(
			io::ErrorKind::Other,
			format!("prepare pvf recv_request: failed to decode PvfPrepData: {}", e),
		)
	})?;
	Ok(pvf)
}

fn send_response(stream: &mut UnixStream, result: PrepareResult) -> io::Result<()> {
	framed_send_blocking(stream, &result.encode())
}

fn start_memory_tracking(fd: RawFd, limit: Option<isize>) {
	unsafe {
		// SAFETY: Inside the failure handler, the allocator is locked and no allocations or
		// deallocations are possible. For Linux, that always holds for the code below, so it's
		// safe. For MacOS, that technically holds at the time of writing, but there are no future
		// guarantees.
		// The arguments of unsafe `libc` calls are valid, the payload validity is covered with
		// a test.
		ALLOC.start_tracking(
			limit,
			Some(Box::new(move || {
				#[cfg(target_os = "linux")]
				{
					// Syscalls never allocate or deallocate, so this is safe.
					libc::syscall(libc::SYS_write, fd, OOM_PAYLOAD.as_ptr(), OOM_PAYLOAD.len());
					libc::syscall(libc::SYS_close, fd);
					libc::syscall(libc::SYS_exit, 1);
				}
				#[cfg(not(target_os = "linux"))]
				{
					// Syscalls are not available on MacOS, so we have to use `libc` wrappers.
					// Technicaly, there may be allocations inside, although they shouldn't be
					// there. In that case, we'll see deadlocks on MacOS after the OOM condition
					// triggered. As we consider running a validator on MacOS unsafe, and this
					// code is only run by a validator, it's a lesser evil.
					libc::write(fd, OOM_PAYLOAD.as_ptr().cast(), OOM_PAYLOAD.len());
					libc::close(fd);
					std::process::exit(1);
				}
			})),
		);
	}
}

fn end_memory_tracking() -> isize {
	ALLOC.end_tracking()
}

/// The entrypoint that the spawned prepare worker should start with.
///
/// # Parameters
///
/// - `worker_dir_path`: specifies the path to the worker-specific temporary directory.
///
/// - `node_version`: if `Some`, is checked against the `worker_version`. A mismatch results in
///   immediate worker termination. `None` is used for tests and in other situations when version
///   check is not necessary.
///
/// - `worker_version`: see above
///
/// - `security_status`: contains the detected status of security features.
///
/// # Flow
///
/// This runs the following in a loop:
///
/// 1. Get the code and parameters for preparation from the host.
///
/// 2. Start a memory tracker in a separate thread.
///
/// 3. Start the CPU time monitor loop and the actual preparation in two separate threads.
///
/// 4. Wait on the two threads created in step 3.
///
/// 5. Stop the memory tracker and get the stats.
///
/// 6. If compilation succeeded, write the compiled artifact into a temporary file.
///
/// 7. Send the result of preparation back to the host. If any error occurred in the above steps, we
///    send that in the `PrepareResult`.
pub fn worker_entrypoint(
	worker_dir_path: PathBuf,
	node_version: Option<&str>,
	worker_version: Option<&str>,
	security_status: SecurityStatus,
) {
	worker_event_loop(
		WorkerKind::Prepare,
		worker_dir_path,
		node_version,
		worker_version,
		&security_status,
		|mut stream, worker_dir_path| async move {
			let worker_pid = std::process::id();
			let temp_artifact_dest = worker_dir::prepare_tmp_artifact(&worker_dir_path);

			loop {
				let pvf = recv_request(&mut stream)?;
				gum::debug!(
					target: LOG_TARGET,
					%worker_pid,
					"worker: preparing artifact",
				);

				let preparation_timeout = pvf.prep_timeout();
				let prepare_job_kind = pvf.prep_kind();
				let executor_params = (*pvf.executor_params()).clone();

				// Conditional variable to notify us when a thread is done.
				let condvar = thread::get_condvar();

				// Run the memory tracker in a regular, non-worker thread.
				#[cfg(any(target_os = "linux", feature = "jemalloc-allocator"))]
				let condvar_memory = Arc::clone(&condvar);
				#[cfg(any(target_os = "linux", feature = "jemalloc-allocator"))]
				let memory_tracker_thread = std::thread::spawn(|| memory_tracker_loop(condvar_memory));

				let cpu_time_start = ProcessTime::now();

				// Spawn a new thread that runs the CPU time monitor.
				let (cpu_time_monitor_tx, cpu_time_monitor_rx) = channel::<()>();
				let cpu_time_monitor_thread = thread::spawn_worker_thread(
					"cpu time monitor thread",
					move || {
						cpu_time_monitor_loop(
							cpu_time_start,
							preparation_timeout,
							cpu_time_monitor_rx,
						)
					},
					Arc::clone(&condvar),
					WaitOutcome::TimedOut,
				)?;

				start_memory_tracking(
					stream.as_raw_fd(),
					executor_params.prechecking_max_memory().map(|v| {
						v.try_into().unwrap_or_else(|_| {
							gum::warn!(
								LOG_TARGET,
								%worker_pid,
								"Illegal pre-checking max memory value {} discarded",
								v,
							);
							0
						})
					}),
				);

				// Spawn another thread for preparation.
				let prepare_thread = thread::spawn_worker_thread(
					"prepare thread",
					move || {
<<<<<<< HEAD
						// Try to enable landlock.
						#[cfg(target_os = "linux")]
						let landlock_status = polkadot_node_core_pvf_common::worker::security::landlock::try_restrict_thread()
							.map(LandlockStatus::from_ruleset_status)
							.map_err(|e| e.to_string());
						#[cfg(not(target_os = "linux"))]
						let landlock_status: Result<LandlockStatus, String> = Ok(LandlockStatus::NotEnforced);

=======
>>>>>>> 945ebbbc
						#[allow(unused_mut)]
						let mut result = prepare_artifact(pvf, cpu_time_start);

						// Get the `ru_maxrss` stat. If supported, call getrusage for the thread.
						#[cfg(target_os = "linux")]
						let mut result = result
							.map(|(artifact, elapsed)| (artifact, elapsed, get_max_rss_thread()));

						// If we are pre-checking, check for runtime construction errors.
						//
						// As pre-checking is more strict than just preparation in terms of memory
						// and time, it is okay to do extra checks here. This takes negligible time
						// anyway.
						if let PrepareJobKind::Prechecking = prepare_job_kind {
							result = result.and_then(|output| {
								runtime_construction_check(output.0.as_ref(), executor_params)?;
								Ok(output)
							});
						}

						result
					},
					Arc::clone(&condvar),
					WaitOutcome::Finished,
				)?;

				let outcome = thread::wait_for_threads(condvar);

				let peak_alloc = {
					let peak = end_memory_tracking();
					gum::debug!(
						target: LOG_TARGET,
						%worker_pid,
						"prepare job peak allocation is {} bytes",
						peak,
					);
					peak
				};

				let result = match outcome {
					WaitOutcome::Finished => {
						let _ = cpu_time_monitor_tx.send(());

						match prepare_thread.join().unwrap_or_else(|err| {
							Err(PrepareError::Panic(stringify_panic_payload(err)))
						}) {
							Err(err) => {
								// Serialized error will be written into the socket.
								Err(err)
							},
							Ok(ok) => {
								cfg_if::cfg_if! {
									if #[cfg(target_os = "linux")] {
										let (artifact, cpu_time_elapsed, max_rss) = ok;
									} else {
										let (artifact, cpu_time_elapsed) = ok;
									}
								}

								// Stop the memory stats worker and get its observed memory stats.
								#[cfg(any(target_os = "linux", feature = "jemalloc-allocator"))]
								let memory_tracker_stats = get_memory_tracker_loop_stats(memory_tracker_thread, worker_pid)
									.await;
								let memory_stats = MemoryStats {
									#[cfg(any(
										target_os = "linux",
										feature = "jemalloc-allocator"
									))]
									memory_tracker_stats,
									#[cfg(target_os = "linux")]
									max_rss: extract_max_rss_stat(max_rss, worker_pid),
									// Negative peak allocation values are legit; they are narrow
									// corner cases and shouldn't affect overall statistics
									// significantly
									peak_tracked_alloc: if peak_alloc > 0 {
										peak_alloc as u64
									} else {
										0u64
									},
								};

								// Write the serialized artifact into a temp file.
								//
								// PVF host only keeps artifacts statuses in its memory,
								// successfully compiled code gets stored on the disk (and
								// consequently deserialized by execute-workers). The prepare worker
								// is only required to send `Ok` to the pool to indicate the
								// success.

								gum::debug!(
									target: LOG_TARGET,
									%worker_pid,
									"worker: writing artifact to {}",
									temp_artifact_dest.display(),
								);
								tokio::fs::write(&temp_artifact_dest, &artifact).await?;

								Ok(PrepareStats { cpu_time_elapsed, memory_stats })
							},
						}
					},
					// If the CPU thread is not selected, we signal it to end, the join handle is
					// dropped and the thread will finish in the background.
					WaitOutcome::TimedOut => {
						match cpu_time_monitor_thread.join() {
							Ok(Some(cpu_time_elapsed)) => {
								// Log if we exceed the timeout and the other thread hasn't
								// finished.
								gum::warn!(
									target: LOG_TARGET,
									%worker_pid,
									"prepare job took {}ms cpu time, exceeded prepare timeout {}ms",
									cpu_time_elapsed.as_millis(),
									preparation_timeout.as_millis(),
								);
								Err(PrepareError::TimedOut)
							},
							Ok(None) => Err(PrepareError::IoErr(
								"error communicating over closed channel".into(),
							)),
							// Errors in this thread are independent of the PVF.
							Err(err) => Err(PrepareError::IoErr(stringify_panic_payload(err))),
						}
					},
					WaitOutcome::Pending => unreachable!(
						"we run wait_while until the outcome is no longer pending; qed"
					),
				};

				gum::trace!(
					target: LOG_TARGET,
					%worker_pid,
					"worker: sending response to host: {:?}",
					result
				);
				send_response(&mut stream, result)?;
			}
		},
	);
}

fn prepare_artifact(
	pvf: PvfPrepData,
	cpu_time_start: ProcessTime,
) -> Result<(CompiledArtifact, Duration), PrepareError> {
	let blob = match prevalidate(&pvf.code()) {
		Err(err) => return Err(PrepareError::Prevalidation(format!("{:?}", err))),
		Ok(b) => b,
	};

	match prepare(blob, &pvf.executor_params()) {
		Ok(compiled_artifact) => Ok(CompiledArtifact::new(compiled_artifact)),
		Err(err) => Err(PrepareError::Preparation(format!("{:?}", err))),
	}
	.map(|artifact| (artifact, cpu_time_start.elapsed()))
}

/// Try constructing the runtime to catch any instantiation errors during pre-checking.
fn runtime_construction_check(
	artifact_bytes: &[u8],
	executor_params: ExecutorParams,
) -> Result<(), PrepareError> {
	let executor = Executor::new(executor_params)
		.map_err(|e| PrepareError::RuntimeConstruction(format!("cannot create executor: {}", e)))?;

	// SAFETY: We just compiled this artifact.
	let result = unsafe { executor.create_runtime_from_bytes(&artifact_bytes) };
	result
		.map(|_runtime| ())
		.map_err(|err| PrepareError::RuntimeConstruction(format!("{:?}", err)))
}<|MERGE_RESOLUTION|>--- conflicted
+++ resolved
@@ -44,17 +44,15 @@
 };
 use polkadot_primitives::ExecutorParams;
 use std::{
-<<<<<<< HEAD
-	os::fd::{AsRawFd, RawFd},
-=======
-	os::unix::net::UnixStream,
->>>>>>> 945ebbbc
+	os::{
+		fd::{AsRawFd, RawFd},
+		unix::net::UnixStream,
+	},
 	path::PathBuf,
 	sync::{mpsc::channel, Arc},
 	time::Duration,
 };
-<<<<<<< HEAD
-use tokio::{io, net::UnixStream};
+use tokio::io;
 use tracking_allocator::TrackingAllocator;
 
 #[cfg(any(target_os = "linux", feature = "jemalloc-allocator"))]
@@ -65,9 +63,6 @@
 #[cfg(not(any(target_os = "linux", feature = "jemalloc-allocator")))]
 #[global_allocator]
 static ALLOC: TrackingAllocator<std::alloc::System> = TrackingAllocator(std::alloc::System);
-=======
-use tokio::io;
->>>>>>> 945ebbbc
 
 /// Contains the bytes for a successfully compiled artifact.
 pub struct CompiledArtifact(Vec<u8>);
@@ -243,17 +238,6 @@
 				let prepare_thread = thread::spawn_worker_thread(
 					"prepare thread",
 					move || {
-<<<<<<< HEAD
-						// Try to enable landlock.
-						#[cfg(target_os = "linux")]
-						let landlock_status = polkadot_node_core_pvf_common::worker::security::landlock::try_restrict_thread()
-							.map(LandlockStatus::from_ruleset_status)
-							.map_err(|e| e.to_string());
-						#[cfg(not(target_os = "linux"))]
-						let landlock_status: Result<LandlockStatus, String> = Ok(LandlockStatus::NotEnforced);
-
-=======
->>>>>>> 945ebbbc
 						#[allow(unused_mut)]
 						let mut result = prepare_artifact(pvf, cpu_time_start);
 
